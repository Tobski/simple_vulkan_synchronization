// Copyright (c) 2017 Tobias Hector

// Permission is hereby granted, free of charge, to any person obtaining a copy of
// this software and associated documentation files (the "Software"), to deal in
// the Software without restriction, including without limitation the rights to
// use, copy, modify, merge, publish, distribute, sublicense, and/or sell copies
// of the Software, and to permit persons to whom the Software is furnished to do
// so, subject to the following conditions:

// The above copyright notice and this permission notice shall be included in all
// copies or substantial portions of the Software.

// THE SOFTWARE IS PROVIDED "AS IS", WITHOUT WARRANTY OF ANY KIND, EXPRESS OR
// IMPLIED, INCLUDING BUT NOT LIMITED TO THE WARRANTIES OF MERCHANTABILITY,
// FITNESS FOR A PARTICULAR PURPOSE AND NONINFRINGEMENT. IN NO EVENT SHALL THE
// AUTHORS OR COPYRIGHT HOLDERS BE LIABLE FOR ANY CLAIM, DAMAGES OR OTHER
// LIABILITY, WHETHER IN AN ACTION OF CONTRACT, TORT OR OTHERWISE, ARISING FROM,
// OUT OF OR IN CONNECTION WITH THE SOFTWARE OR THE USE OR OTHER DEALINGS IN THE
// SOFTWARE.

//// Simpler Vulkan Synchronization ////
/*
In an effort to make Vulkan synchronization more accessible, I created this
stb-inspired single-header library in order to somewhat simplify the core
synchronization mechanisms in Vulkan - pipeline barriers and events.

Rather than the complex maze of enums and bit flags in Vulkan - many
combinations of which are invalid or nonsensical - this library collapses
this to a much shorter list of 40 distinct usage types, and a couple of
options for handling image layouts.

Use of other synchronization mechanisms such as semaphores, fences and render
passes are not addressed in this API at present.

USAGE

   #define the symbol THSVS_SIMPLER_VULKAN_SYNCHRONIZATION_IMPLEMENTATION in
   *one* C/C++ file before the #include of this file; the implementation
   will be generated in that file.

VERSION

    alpha.6

<<<<<<< HEAD
    Alpha.6 fixes a typo (VK_ACCESS_TYPE_MEMORY_READ|WRITE_BIT should have been VK_ACCESS_MEMORY_READ|WRITE_BIT), and sets the pipeline stage src and dst flag bits to VK_PIPELINE_STAGE_TOP_OF_PIPE_BIT and VK_PIPELINE_STAGE_BOTTOM_OF_PIPE_BIT during initialization, not 0 as per alpha.5
=======
    Alpha.5 now correctly zeros out the pipeline stage flags before trying to incrementally set bits on them... common theme here, whoops.
>>>>>>> 460eebb9

VERSION HISTORY

    alpha.5

    Alpha.5 now correctly zeroes out the pipeline stage flags before trying to incrementally set bits on them... common theme here, whoops.

    alpha.4

    Alpha.4 now correctly zeros out the access types before trying to incrementally set bits on them (!)

    alpha.3

    Alpha.3 changes the following:

    Uniform and vertex buffer access in one enum, matching D3D12_RESOURCE_STATE_VERTEX_AND_CONSTANT_BUFFER:
     - THSVS_ACCESS_ANY_SHADER_READ_UNIFORM_BUFFER_OR_VERTEX_BUFFER

    Color read *and* write access, matching D3D12_RESOURCE_STATE_RENDER_TARGET:
     - THSVS_ACCESS_COLOR_ATTACHMENT_READ_WRITE

    Also the "THSVS_ACCESS_*_SHADER_READ_SAMPLED_IMAGE" enums have been renamed to the form "THSVS_ACCESS_*_SHADER_READ_SAMPLED_IMAGE_OR_UNIFORM_TEXEL_BUFFER"

    alpha.2

    Alpha.2 adds four new resource states for "ANY SHADER ACCESS":
     - THSVS_ACCESS_ANY_SHADER_READ_UNIFORM_BUFFER
     - THSVS_ACCESS_ANY_SHADER_READ_SAMPLED_IMAGE
     - THSVS_ACCESS_ANY_SHADER_READ_OTHER
     - THSVS_ACCESS_ANY_SHADER_WRITE

    alpha.1

    Alpha.1 adds three new resource states:
     - THSVS_ACCESS_GENERAL (Any access on the device)
     - THSVS_ACCESS_DEPTH_ATTACHMENT_WRITE_STENCIL_READ_ONLY (Write access to only the depth aspect of a depth/stencil attachment)
     - THSVS_ACCESS_STENCIL_ATTACHMENT_WRITE_DEPTH_READ_ONLY (Write access to only the stencil aspect of a depth/stencil attachment)

    It also fixes a couple of typos, and adds clarification as to when extensions need to be enabled to use a feature.

    alpha.0

    This is the very first public release of this library; future revisions
    of this API may change the API in an incompatible manner as feedback is
    received.
    Once the version becomes stable, incompatible changes will only be made
    to major revisions of the API - minor revisions will only contain
    bug fixes or minor additions.

MEMORY ALLOCATION

    The thsvsCmdPipelineBarrier and thWaitEvents commands allocate temporary
    storage for the Vulkan barrier equivalents in order to pass them to the
    respective Vulkan commands.

    These use the `temp_alloc(size)` and `temp_free(x)` macros, which are by
    default set to alloca(size) and (0), respectively.
    If you don't want to use stack space or would rather use your own
    allocation strategy, these can be overridden.

    I'd rather avoid the need for these allocations in what are likely to be
    high-traffic commands, but currently just want to ship something - may
    revisit this at a future date based on feedback.

EXPRESSIVENESS COMPARED TO RAW VULKAN

    Despite the fact that this API is fairly simple, it expresses 99% of
    what you'd actually ever want to do in practice.
    Adding the missing expressiveness would result in increased complexity
    which didn't seem worth the trade off - however I would consider adding
    something for them in future if it becomes an issue.

    Here's a list of known things you can't express:

    * Execution only dependencies cannot be expressed.
      These are occasionally useful in conjunction with semaphores, or when
      trying to be clever with scheduling - but their usage is both limited
      and fairly tricky to get right anyway.
    * Depth/Stencil Input Attachments can be read in a shader using either
      VK_IMAGE_LAYOUT_SHADER_READ_ONLY_OPTIMAL or
      VK_IMAGE_LAYOUT_DEPTH_STENCIL_READ_ONLY_OPTIMAL - this library
      *always* uses VK_IMAGE_LAYOUT_DEPTH_STENCIL_READ_ONLY_OPTIMAL.
      It's possible (though highly unlikely) when aliasing images that this
      results in unnecessary transitions.

ERROR CHECKS

    By default, as with the Vulkan API, this library does NOT check for
    errors.
    However, a number of optional error checks (THSVS_ERROR_CHECK_*) can be
    enabled by uncommenting the relevant #defines.
    Currently, error checks simply assert at the point a failure is detected
    and do not output an error message.
    I certainly do not claim they capture *all* possible errors, but they
    capture what should be some of the more common ones.
    Use of the Vulkan Validation Layers in tandem with this library is
    strongly recommended:
        https://github.com/KhronosGroup/Vulkan-LoaderAndValidationLayers

ISSUES

    This header was clean of warnings using -Wall as of time of publishing
    on both gcc 4.8.4 and clang 3.5, using the c99 standard.

    There's a potential pitfall in thsvsCmdPipelineBarrier and thsvsCmdWaitEvents
    where alloca is used for temporary allocations. See MEMORY ALLOCATION
    for more information.

    Testing of this library is so far extremely limited with no immediate
    plans to add to that - so there's bound to be some amount of bugs.
    Please raise these issues on the repo issue tracker, or provide a fix
    via a pull request yourself if you're so inclined.
*/

#ifndef THSVS_SIMPLER_VULKAN_SYNCHRONIZATION_H
#define THSVS_SIMPLER_VULKAN_SYNCHRONIZATION_H 1

#include <stdint.h>

/*
ThsvsAccessType defines all potential resource usages in the Vulkan API.
*/
typedef enum ThsvsAccessType {
    THSVS_ACCESS_NONE,                                                      // No access. Useful primarily for initialization

// Read access
    // Requires VK_NVX_device_generated_commands to be enabled
    THSVS_ACCESS_COMMAND_BUFFER_READ_NVX,                                   // Command buffer read operation as defined by NVX_device_generated_commands

    THSVS_ACCESS_INDIRECT_BUFFER,                                           // Read as an indirect buffer for drawing or dispatch
    THSVS_ACCESS_INDEX_BUFFER,                                              // Read as an index buffer for drawing
    THSVS_ACCESS_VERTEX_BUFFER,                                             // Read as a vertex buffer for drawing
    THSVS_ACCESS_VERTEX_SHADER_READ_UNIFORM_BUFFER,                         // Read as a uniform buffer in a vertex shader
    THSVS_ACCESS_VERTEX_SHADER_READ_SAMPLED_IMAGE_OR_UNIFORM_TEXEL_BUFFER,  // Read as a sampled image/uniform texel buffer in a vertex shader
    THSVS_ACCESS_VERTEX_SHADER_READ_OTHER,                                  // Read as any other resource in a vertex shader
    THSVS_ACCESS_TESSELLATION_CONTROL_SHADER_READ_UNIFORM_BUFFER,           // Read as a uniform buffer in a tessellation control shader
    THSVS_ACCESS_TESSELLATION_CONTROL_SHADER_READ_SAMPLED_IMAGE_OR_UNIFORM_TEXEL_BUFFER, // Read as a sampled image/uniform texel buffer  in a tessellation control shader
    THSVS_ACCESS_TESSELLATION_CONTROL_SHADER_READ_OTHER,                    // Read as any other resource in a tessellation control shader
    THSVS_ACCESS_TESSELLATION_EVALUATION_SHADER_READ_UNIFORM_BUFFER,        // Read as a uniform buffer in a tessellation evaluation shader
    THSVS_ACCESS_TESSELLATION_EVALUATION_SHADER_READ_SAMPLED_IMAGE_OR_UNIFORM_TEXEL_BUFFER, // Read as a sampled image/uniform texel buffer in a tessellation evaluation shader
    THSVS_ACCESS_TESSELLATION_EVALUATION_SHADER_READ_OTHER,                 // Read as any other resource in a tessellation evaluation shader
    THSVS_ACCESS_GEOMETRY_SHADER_READ_UNIFORM_BUFFER,                       // Read as a uniform buffer in a geometry shader
    THSVS_ACCESS_GEOMETRY_SHADER_READ_SAMPLED_IMAGE_OR_UNIFORM_TEXEL_BUFFER,// Read as a sampled image/uniform texel buffer  in a geometry shader
    THSVS_ACCESS_GEOMETRY_SHADER_READ_OTHER,                                // Read as any other resource in a geometry shader
    THSVS_ACCESS_FRAGMENT_SHADER_READ_UNIFORM_BUFFER,                       // Read as a uniform buffer in a fragment shader
    THSVS_ACCESS_FRAGMENT_SHADER_READ_SAMPLED_IMAGE_OR_UNIFORM_TEXEL_BUFFER,// Read as a sampled image/uniform texel buffer  in a fragment shader
    THSVS_ACCESS_FRAGMENT_SHADER_READ_COLOR_INPUT_ATTACHMENT,               // Read as an input attachment with a color format in a fragment shader
    THSVS_ACCESS_FRAGMENT_SHADER_READ_DEPTH_STENCIL_INPUT_ATTACHMENT,       // Read as an input attachment with a depth/stencil format in a fragment shader
    THSVS_ACCESS_FRAGMENT_SHADER_READ_OTHER,                                // Read as any other resource in a fragment shader
    THSVS_ACCESS_COLOR_ATTACHMENT_READ,                                     // Read by blending/logic operations or subpass load operations
    THSVS_ACCESS_DEPTH_STENCIL_ATTACHMENT_READ,                             // Read by depth/stencil tests or subpass load operations
    THSVS_ACCESS_COMPUTE_SHADER_READ_UNIFORM_BUFFER,                        // Read as a uniform buffer in a compute shader
    THSVS_ACCESS_COMPUTE_SHADER_READ_SAMPLED_IMAGE_OR_UNIFORM_TEXEL_BUFFER, // Read as a sampled image/uniform texel buffer in a compute shader
    THSVS_ACCESS_COMPUTE_SHADER_READ_OTHER,                                 // Read as any other resource in a compute shader
    THSVS_ACCESS_ANY_SHADER_READ_UNIFORM_BUFFER,                            // Read as a uniform buffer in any shader
    THSVS_ACCESS_ANY_SHADER_READ_UNIFORM_BUFFER_OR_VERTEX_BUFFER,           // Read as a uniform buffer in any shader, or a vertex buffer
    THSVS_ACCESS_ANY_SHADER_READ_SAMPLED_IMAGE_OR_UNIFORM_TEXEL_BUFFER,     // Read as a sampled image in any shader
    THSVS_ACCESS_ANY_SHADER_READ_OTHER,                                     // Read as any other resource (excluding attachments) in any shader
    THSVS_ACCESS_TRANSFER_READ,                                             // Read as the source of a transfer operation
    THSVS_ACCESS_HOST_READ,                                                 // Read on the host
    THSVS_ACCESS_PRESENT,                                                   // Read by the presentation engine (i.e. vkQueuePresentKHR)

// Write access
    // Requires VK_NVX_device_generated_commands to be enabled
    THSVS_ACCESS_COMMAND_BUFFER_WRITE_NVX,                                  // Command buffer write operation

    THSVS_ACCESS_VERTEX_SHADER_WRITE,                                       // Written as any resource in a vertex shader
    THSVS_ACCESS_TESSELLATION_CONTROL_SHADER_WRITE,                         // Written as any resource in a tessellation control shader
    THSVS_ACCESS_TESSELLATION_EVALUATION_SHADER_WRITE,                      // Written as any resource in a tessellation evaluation shader
    THSVS_ACCESS_GEOMETRY_SHADER_WRITE,                                     // Written as any resource in a geometry shader
    THSVS_ACCESS_FRAGMENT_SHADER_WRITE,                                     // Written as any resource in a fragment shader
    THSVS_ACCESS_COLOR_ATTACHMENT_WRITE,                                    // Written as a color attachment during rendering, or via a subpass store op
    THSVS_ACCESS_DEPTH_STENCIL_ATTACHMENT_WRITE,                            // Written as a depth/stencil attachment during rendering, or via a subpass store op

    // Requires VK_KHR_maintenance2 to be enabled
    THSVS_ACCESS_DEPTH_ATTACHMENT_WRITE_STENCIL_READ_ONLY,                  // Written as a depth aspect of a depth/stencil attachment during rendering, whilst the stencil aspect is read-only
    THSVS_ACCESS_STENCIL_ATTACHMENT_WRITE_DEPTH_READ_ONLY,                  // Written as a stencil aspect of a depth/stencil attachment during rendering, whilst the depth aspect is read-only

    THSVS_ACCESS_COMPUTE_SHADER_WRITE,                                      // Written as any resource in a compute shader
    THSVS_ACCESS_ANY_SHADER_WRITE,                                          // Written as any resource in any shader
    THSVS_ACCESS_TRANSFER_WRITE,                                            // Written as the destination of a transfer operation
    THSVS_ACCESS_HOST_WRITE,                                                // Written on the host

    THSVS_ACCESS_COLOR_ATTACHMENT_READ_WRITE,                               // Read or written as a color attachment during rendering
// General access
    THSVS_ACCESS_GENERAL,                                                   // Covers any access - useful for debug, generally avoid for performance reasons

// Number of access types
    THSVS_NUM_ACCESS_TYPES
} ThsvsAccessType;

/*
ThsvsImageLayout defines a handful of layout options for images.
Rather than a list of all possible image layouts, this reduced list is
correlated with the access types to map to the correct Vulkan layouts.
THSVS_IMAGE_LAYOUT_OPTIMAL is usually preferred.
*/
typedef enum ThsvsImageLayout {
    THSVS_IMAGE_LAYOUT_OPTIMAL,                 // Choose the most optimal layout for each usage. Performs layout transitions as appropriate for the access.
    THSVS_IMAGE_LAYOUT_GENERAL,                 // Layout accessible by all Vulkan access types on a device - no layout transitions except for presentation

    // Requires VK_KHR_shared_presentable_image to be enabled. Can only be used for shared presentable images (i.e. single-buffered swap chains).
    THSVS_IMAGE_LAYOUT_GENERAL_AND_PRESENTATION // As GENERAL, but also allows presentation engines to access it - no layout transitions
} ThsvsImageLayout;

/*
Global barriers define a set of accesses on multiple resources at once.
If a buffer or image doesn't require a queue ownership transfer, or an image
doesn't require a layout transition (e.g. you're using one of the GENERAL
layouts) then a global barrier should be preferred.
Simply define the previous and next access types of resources affected.
*/
typedef struct ThsvsGlobalBarrier {
    uint32_t                prevAccessCount;
    const ThsvsAccessType*  pPrevAccesses;
    uint32_t                nextAccessCount;
    const ThsvsAccessType*  pNextAccesses;
} ThsvsGlobalBarrier;

/*
Buffer barriers should only be used when a queue family ownership transfer
is required - prefer global barriers at all other times.

Access types are defined in the same way as for a global memory barrier, but
they only affect the buffer range identified by buffer, offset and size,
rather than all resources.
srcQueueFamilyIndex and dstQueueFamilyIndex will be passed unmodified into a
VkBufferMemoryBarrier.

A buffer barrier defining a queue ownership transfer needs to be executed
twice - once by a queue in the source queue family, and then once again by a
queue in the destination queue family, with a semaphore guaranteeing
execution order between them.
*/
typedef struct ThsvsBufferBarrier {
    uint32_t                prevAccessCount;
    const ThsvsAccessType*  pPrevAccesses;
    uint32_t                nextAccessCount;
    const ThsvsAccessType*  pNextAccesses;
    uint32_t                srcQueueFamilyIndex;
    uint32_t                dstQueueFamilyIndex;
    VkBuffer                buffer;
    VkDeviceSize            offset;
    VkDeviceSize            size;
} ThsvsBufferBarrier;

/*
Image barriers should only be used when a queue family ownership transfer
or an image layout transition is required - prefer global barriers at all
other times.
In general it is better to use image barriers with THSVS_IMAGE_LAYOUT_OPTIMAL
than it is to use global barriers with images using either of the
THSVS_IMAGE_LAYOUT_GENERAL* layouts.

Access types are defined in the same way as for a global memory barrier, but
they only affect the image subresource range identified by image and
subresourceRange, rather than all resources.
srcQueueFamilyIndex, dstQueueFamilyIndex, image, and subresourceRange will
be passed unmodified into a VkImageMemoryBarrier.

An image barrier defining a queue ownership transfer needs to be executed
twice - once by a queue in the source queue family, and then once again by a
queue in the destination queue family, with a semaphore guaranteeing
execution order between them.

If discardContents is set to true, the contents of the image become
undefined after the barrier is executed, which can result in a performance
boost over attempting to preserve the contents.
This is particularly useful for transient images where the contents are
going to be immediately overwritten. A good example of when to use this is
when an application re-uses a presented image after vkAcquireNextImageKHR.
*/
typedef struct ThsvsImageBarrier {
    uint32_t                prevAccessCount;
    const ThsvsAccessType*  pPrevAccesses;
    uint32_t                nextAccessCount;
    const ThsvsAccessType*  pNextAccesses;
    ThsvsImageLayout        prevLayout;
    ThsvsImageLayout        nextLayout;
    VkBool32                discardContents;
    uint32_t                srcQueueFamilyIndex;
    uint32_t                dstQueueFamilyIndex;
    VkImage                 image;
    VkImageSubresourceRange subresourceRange;
} ThsvsImageBarrier;

/*
Mapping function that translates a global barrier into a set of source and
destination pipeline stages, and a VkMemoryBarrier, that can be used with
Vulkan's synchronization methods.
*/
void thsvsGetVulkanMemoryBarrier(
    ThsvsGlobalBarrier      thBarrier,
    VkPipelineStageFlags*   pSrcStages,
    VkPipelineStageFlags*   pDstStages,
    VkMemoryBarrier*        pVkBarrier);

/*
Mapping function that translates a buffer barrier into a set of source and
destination pipeline stages, and a VkBufferMemoryBarrier, that can be used
with Vulkan's synchronization methods.
*/
void thsvsGetVulkanBufferMemoryBarrier(
    ThsvsBufferBarrier      thBarrier,
    VkPipelineStageFlags*   pSrcStages,
    VkPipelineStageFlags*   pDstStages,
    VkBufferMemoryBarrier*  pVkBarrier);

/*
Mapping function that translates an image barrier into a set of source and
destination pipeline stages, and a VkBufferMemoryBarrier, that can be used
with Vulkan's synchronization methods.
*/
void thsvsGetVulkanImageMemoryBarrier(
    ThsvsImageBarrier      thBarrier,
    VkPipelineStageFlags*  pSrcStages,
    VkPipelineStageFlags*  pDstStages,
    VkImageMemoryBarrier*  pVkBarrier);

/*
Simplified wrapper around vkCmdPipelineBarrier.

The mapping functions defined above are used to translate the passed in
barrier definitions into a set of pipeline stages and native Vulkan memory
barriers to be passed to vkCmdPipelineBarrier.

commandBuffer is passed unmodified to vkCmdPipelineBarrier.
*/
void thsvsCmdPipelineBarrier(
    VkCommandBuffer           commandBuffer,
    const ThsvsGlobalBarrier* pGlobalBarrier,
    uint32_t                  bufferBarrierCount,
    const ThsvsBufferBarrier* pBufferBarriers,
    uint32_t                  imageBarrierCount,
    const ThsvsImageBarrier*  pImageBarriers);

/*
Wrapper around vkCmdSetEvent.

Sets an event when the accesses defined by pPrevAccesses are completed.

commandBuffer and event are passed unmodified to vkCmdSetEvent.
*/
void thsvsCmdSetEvent(
    VkCommandBuffer           commandBuffer,
    VkEvent                   event,
    uint32_t                  prevAccessCount,
    const ThsvsAccessType*    pPrevAccesses);

/*
Wrapper around vkCmdResetEvent.

Resets an event when the accesses defined by pPrevAccesses are completed.

commandBuffer and event are passed unmodified to vkCmdResetEvent.
*/
void thsvsCmdResetEvent(
    VkCommandBuffer           commandBuffer,
    VkEvent                   event,
    uint32_t                  prevAccessCount,
    const ThsvsAccessType*    pPrevAccesses);

/*
Simplified wrapper around vkCmdWaitEvents.

The mapping functions defined above are used to translate the passed in
barrier definitions into a set of pipeline stages and native Vulkan memory
barriers to be passed to vkCmdPipelineBarrier.

commandBuffer, eventCount, and pEvents are passed unmodified to
vkCmdWaitEvents.
*/
void thsvsCmdWaitEvents(
    VkCommandBuffer           commandBuffer,
    uint32_t                  eventCount,
    const VkEvent*            pEvents,
    const ThsvsGlobalBarrier* pGlobalBarrier,
    uint32_t                  bufferBarrierCount,
    const ThsvsBufferBarrier* pBufferBarriers,
    uint32_t                  imageBarrierCount,
    const ThsvsImageBarrier*  pImageBarriers);

#endif // THSVS_SIMPLER_VULKAN_SYNCHRONIZATION_H

#ifdef THSVS_SIMPLER_VULKAN_SYNCHRONIZATION_IMPLEMENTATION

#include <stdlib.h>

//// Optional Error Checking ////
/*
Checks for barriers defining multiple usages that have different layouts
*/
// #define THSVS_ERROR_CHECK_MIXED_IMAGE_LAYOUT

/*
Checks if an image/buffer barrier is used when a global barrier would suffice
*/
// #define THSVS_ERROR_CHECK_COULD_USE_GLOBAL_BARRIER

/*
Checks if a write access is listed alongside any other access - if so it
points to a potential data hazard that you need to synchronize separately.
In some cases it may simply be over-synchronization however, but it's usually
worth checking.
*/
// #define THSVS_ERROR_CHECK_POTENTIAL_HAZARD


//// Temporary Memory Allocation ////
/*
Override these if you can't afford the stack space or just want to use a
custom temporary allocator.
These are currently used exclusively to allocate Vulkan memory barriers in
the API, one for each Buffer or Image barrier passed into the pipeline and
event functions.
May consider other allocation strategies in future.
*/

// Alloca inclusion code below copied from
// https://github.com/nothings/stb/blob/master/stb_vorbis.c

// find definition of alloca if it's not in stdlib.h:
#if defined(_MSC_VER) || defined(__MINGW32__)
  #include <malloc.h>
#endif
#if defined(__linux__) || defined(__linux) || defined(__EMSCRIPTEN__)
  #include <alloca.h>
#endif

#define temp_alloc(size)              (alloca(size))
#define temp_free(x)


typedef struct ThsvsVkAccessInfo {
    VkPipelineStageFlags    stageMask;
    VkAccessFlags           accessMask;
    VkImageLayout           imageLayout;
} ThsvsVkAccessInfo;

const ThsvsVkAccessInfo ThsvsAccessMap[THSVS_NUM_ACCESS_TYPES] = {
    // THSVS_ACCESS_NONE
    {   0,
        0,
        VK_IMAGE_LAYOUT_UNDEFINED},

// Read Access
    // THSVS_ACCESS_COMMAND_BUFFER_READ_NVX
    {   VK_PIPELINE_STAGE_COMMAND_PROCESS_BIT_NVX,
        VK_ACCESS_COMMAND_PROCESS_READ_BIT_NVX,
        VK_IMAGE_LAYOUT_UNDEFINED},
    // THSVS_ACCESS_INDIRECT_BUFFER
    {   VK_PIPELINE_STAGE_DRAW_INDIRECT_BIT,
        VK_ACCESS_INDIRECT_COMMAND_READ_BIT,
        VK_IMAGE_LAYOUT_UNDEFINED},

    // THSVS_ACCESS_INDEX_BUFFER
    {   VK_PIPELINE_STAGE_VERTEX_INPUT_BIT,
        VK_ACCESS_INDEX_READ_BIT,
        VK_IMAGE_LAYOUT_UNDEFINED},
    // THSVS_ACCESS_VERTEX_BUFFER
    {   VK_PIPELINE_STAGE_VERTEX_INPUT_BIT,
        VK_ACCESS_VERTEX_ATTRIBUTE_READ_BIT,
        VK_IMAGE_LAYOUT_UNDEFINED},
    // THSVS_ACCESS_VERTEX_SHADER_READ_UNIFORM_BUFFER
    {   VK_PIPELINE_STAGE_VERTEX_SHADER_BIT,
        VK_ACCESS_UNIFORM_READ_BIT,
        VK_IMAGE_LAYOUT_UNDEFINED},
    // THSVS_ACCESS_VERTEX_SHADER_READ_SAMPLED_IMAGE
    {   VK_PIPELINE_STAGE_VERTEX_SHADER_BIT,
        VK_ACCESS_SHADER_READ_BIT,
        VK_IMAGE_LAYOUT_SHADER_READ_ONLY_OPTIMAL },
    // THSVS_ACCESS_VERTEX_SHADER_READ_OTHER
    {   VK_PIPELINE_STAGE_VERTEX_SHADER_BIT,
        VK_ACCESS_SHADER_READ_BIT,
        VK_IMAGE_LAYOUT_GENERAL},

    // THSVS_ACCESS_TESSELLATION_CONTROL_SHADER_READ_UNIFORM_BUFFER
    {   VK_PIPELINE_STAGE_TESSELLATION_CONTROL_SHADER_BIT,
        VK_ACCESS_UNIFORM_READ_BIT,
        VK_IMAGE_LAYOUT_UNDEFINED},
    // THSVS_ACCESS_TESSELLATION_CONTROL_SHADER_READ_SAMPLED_IMAGE
    {   VK_PIPELINE_STAGE_TESSELLATION_CONTROL_SHADER_BIT,
        VK_ACCESS_SHADER_READ_BIT,
        VK_IMAGE_LAYOUT_SHADER_READ_ONLY_OPTIMAL },
    // THSVS_ACCESS_TESSELLATION_CONTROL_SHADER_READ_OTHER
    {   VK_PIPELINE_STAGE_TESSELLATION_CONTROL_SHADER_BIT,
        VK_ACCESS_SHADER_READ_BIT,
        VK_IMAGE_LAYOUT_GENERAL},

    // THSVS_ACCESS_TESSELLATION_EVALUATION_SHADER_READ_UNIFORM_BUFFER
    {   VK_PIPELINE_STAGE_TESSELLATION_EVALUATION_SHADER_BIT,
        VK_ACCESS_UNIFORM_READ_BIT,
        VK_IMAGE_LAYOUT_UNDEFINED},
    // THSVS_ACCESS_TESSELLATION_EVALUATION_SHADER_READ_SAMPLED_IMAGE
    {   VK_PIPELINE_STAGE_TESSELLATION_EVALUATION_SHADER_BIT,
        VK_ACCESS_SHADER_READ_BIT,
        VK_IMAGE_LAYOUT_SHADER_READ_ONLY_OPTIMAL },
    // THSVS_ACCESS_TESSELLATION_EVALUATION_SHADER_READ_OTHER
    {   VK_PIPELINE_STAGE_TESSELLATION_EVALUATION_SHADER_BIT,
        VK_ACCESS_SHADER_READ_BIT,
        VK_IMAGE_LAYOUT_GENERAL},

    // THSVS_ACCESS_GEOMETRY_SHADER_READ_UNIFORM_BUFFER
    {   VK_PIPELINE_STAGE_GEOMETRY_SHADER_BIT,
        VK_ACCESS_UNIFORM_READ_BIT,
        VK_IMAGE_LAYOUT_UNDEFINED},
    // THSVS_ACCESS_GEOMETRY_SHADER_READ_SAMPLED_IMAGE
    {   VK_PIPELINE_STAGE_GEOMETRY_SHADER_BIT,
        VK_ACCESS_SHADER_READ_BIT,
        VK_IMAGE_LAYOUT_SHADER_READ_ONLY_OPTIMAL },
    // THSVS_ACCESS_GEOMETRY_SHADER_READ_OTHER
    {   VK_PIPELINE_STAGE_GEOMETRY_SHADER_BIT,
        VK_ACCESS_SHADER_READ_BIT,
        VK_IMAGE_LAYOUT_GENERAL},

    // THSVS_ACCESS_FRAGMENT_SHADER_READ_UNIFORM_BUFFER
    {   VK_PIPELINE_STAGE_FRAGMENT_SHADER_BIT,
        VK_ACCESS_UNIFORM_READ_BIT,
        VK_IMAGE_LAYOUT_UNDEFINED},
    // THSVS_ACCESS_FRAGMENT_SHADER_READ_SAMPLED_IMAGE
    {   VK_PIPELINE_STAGE_FRAGMENT_SHADER_BIT,
        VK_ACCESS_SHADER_READ_BIT,
        VK_IMAGE_LAYOUT_SHADER_READ_ONLY_OPTIMAL },
    // THSVS_ACCESS_FRAGMENT_SHADER_READ_COLOR_INPUT_ATTACHMENT
    {   VK_PIPELINE_STAGE_FRAGMENT_SHADER_BIT,
        VK_ACCESS_INPUT_ATTACHMENT_READ_BIT,
        VK_IMAGE_LAYOUT_SHADER_READ_ONLY_OPTIMAL},
    // THSVS_ACCESS_FRAGMENT_SHADER_READ_DEPTH_STENCIL_INPUT_ATTACHMENT
    {   VK_PIPELINE_STAGE_FRAGMENT_SHADER_BIT,
        VK_ACCESS_DEPTH_STENCIL_ATTACHMENT_READ_BIT,
        VK_IMAGE_LAYOUT_DEPTH_STENCIL_READ_ONLY_OPTIMAL},
    // THSVS_ACCESS_FRAGMENT_SHADER_READ_OTHER
    {   VK_PIPELINE_STAGE_FRAGMENT_SHADER_BIT,
        VK_ACCESS_SHADER_READ_BIT,
        VK_IMAGE_LAYOUT_GENERAL},
    // THSVS_ACCESS_COLOR_ATTACHMENT_READ
    {   VK_PIPELINE_STAGE_COLOR_ATTACHMENT_OUTPUT_BIT,
        VK_ACCESS_COLOR_ATTACHMENT_READ_BIT,
        VK_IMAGE_LAYOUT_COLOR_ATTACHMENT_OPTIMAL},
    // THSVS_ACCESS_DEPTH_STENCIL_ATTACHMENT_READ
    {   VK_PIPELINE_STAGE_EARLY_FRAGMENT_TESTS_BIT | VK_PIPELINE_STAGE_LATE_FRAGMENT_TESTS_BIT,
        VK_ACCESS_DEPTH_STENCIL_ATTACHMENT_READ_BIT,
        VK_IMAGE_LAYOUT_DEPTH_STENCIL_READ_ONLY_OPTIMAL},

    // THSVS_ACCESS_COMPUTE_SHADER_READ_UNIFORM_BUFFER
    {   VK_PIPELINE_STAGE_COMPUTE_SHADER_BIT,
        VK_ACCESS_UNIFORM_READ_BIT,
        VK_IMAGE_LAYOUT_UNDEFINED},
    // THSVS_ACCESS_COMPUTE_SHADER_READ_SAMPLED_IMAGE
    {   VK_PIPELINE_STAGE_COMPUTE_SHADER_BIT,
        VK_ACCESS_SHADER_READ_BIT,
        VK_IMAGE_LAYOUT_SHADER_READ_ONLY_OPTIMAL },
    // THSVS_ACCESS_COMPUTE_SHADER_READ_OTHER
    {   VK_PIPELINE_STAGE_COMPUTE_SHADER_BIT,
        VK_ACCESS_SHADER_READ_BIT,
        VK_IMAGE_LAYOUT_GENERAL},

    // THSVS_ACCESS_ANY_SHADER_READ_UNIFORM_BUFFER
    {   VK_PIPELINE_STAGE_ALL_COMMANDS_BIT,
        VK_ACCESS_UNIFORM_READ_BIT,
        VK_IMAGE_LAYOUT_UNDEFINED},
    // THSVS_ACCESS_ANY_SHADER_READ_UNIFORM_BUFFER_OR_VERTEX_BUFFER
    {   VK_PIPELINE_STAGE_ALL_COMMANDS_BIT,
        VK_ACCESS_UNIFORM_READ_BIT | VK_ACCESS_VERTEX_ATTRIBUTE_READ_BIT,
        VK_IMAGE_LAYOUT_UNDEFINED},
    // THSVS_ACCESS_ANY_SHADER_READ_SAMPLED_IMAGE
    {   VK_PIPELINE_STAGE_ALL_COMMANDS_BIT,
        VK_ACCESS_SHADER_READ_BIT,
        VK_IMAGE_LAYOUT_SHADER_READ_ONLY_OPTIMAL },
    // THSVS_ACCESS_ANY_SHADER_READ_OTHER
    {   VK_PIPELINE_STAGE_ALL_COMMANDS_BIT,
        VK_ACCESS_SHADER_READ_BIT,
        VK_IMAGE_LAYOUT_GENERAL},

    // THSVS_ACCESS_TRANSFER_READ
    {   VK_PIPELINE_STAGE_TRANSFER_BIT,
        VK_ACCESS_TRANSFER_READ_BIT,
        VK_IMAGE_LAYOUT_TRANSFER_SRC_OPTIMAL},
    // THSVS_ACCESS_HOST_READ
    {   VK_PIPELINE_STAGE_HOST_BIT,
        VK_ACCESS_HOST_READ_BIT,
        VK_IMAGE_LAYOUT_GENERAL},
    // THSVS_ACCESS_PRESENT
    {   VK_PIPELINE_STAGE_TOP_OF_PIPE_BIT,
        0,
        VK_IMAGE_LAYOUT_PRESENT_SRC_KHR},

// Write access
    // THSVS_ACCESS_COMMAND_BUFFER_WRITE_NVX
    {   VK_PIPELINE_STAGE_COMMAND_PROCESS_BIT_NVX,
        VK_ACCESS_COMMAND_PROCESS_WRITE_BIT_NVX,
        VK_IMAGE_LAYOUT_UNDEFINED},

    // THSVS_ACCESS_VERTEX_SHADER_WRITE
    {   VK_PIPELINE_STAGE_VERTEX_SHADER_BIT,
        VK_ACCESS_SHADER_WRITE_BIT,
        VK_IMAGE_LAYOUT_GENERAL},
    // THSVS_ACCESS_TESSELLATION_CONTROL_SHADER_WRITE
    {   VK_PIPELINE_STAGE_TESSELLATION_CONTROL_SHADER_BIT,
        VK_ACCESS_SHADER_WRITE_BIT,
        VK_IMAGE_LAYOUT_GENERAL},
    // THSVS_ACCESS_TESSELLATION_EVALUATION_SHADER_WRITE
    {   VK_PIPELINE_STAGE_TESSELLATION_EVALUATION_SHADER_BIT,
        VK_ACCESS_SHADER_WRITE_BIT,
        VK_IMAGE_LAYOUT_GENERAL},
    // THSVS_ACCESS_GEOMETRY_SHADER_WRITE
    {   VK_PIPELINE_STAGE_GEOMETRY_SHADER_BIT,
        VK_ACCESS_SHADER_WRITE_BIT,
        VK_IMAGE_LAYOUT_GENERAL},
    // THSVS_ACCESS_FRAGMENT_SHADER_WRITE
    {   VK_PIPELINE_STAGE_FRAGMENT_SHADER_BIT,
        VK_ACCESS_SHADER_WRITE_BIT,
        VK_IMAGE_LAYOUT_GENERAL},
    // THSVS_ACCESS_COLOR_ATTACHMENT_WRITE
    {   VK_PIPELINE_STAGE_COLOR_ATTACHMENT_OUTPUT_BIT,
        VK_ACCESS_COLOR_ATTACHMENT_WRITE_BIT,
        VK_IMAGE_LAYOUT_COLOR_ATTACHMENT_OPTIMAL},
    // THSVS_ACCESS_DEPTH_STENCIL_ATTACHMENT_WRITE
    {   VK_PIPELINE_STAGE_EARLY_FRAGMENT_TESTS_BIT | VK_PIPELINE_STAGE_LATE_FRAGMENT_TESTS_BIT,
        VK_ACCESS_DEPTH_STENCIL_ATTACHMENT_WRITE_BIT,
        VK_IMAGE_LAYOUT_DEPTH_STENCIL_ATTACHMENT_OPTIMAL},
    // THSVS_ACCESS_DEPTH_ATTACHMENT_WRITE_STENCIL_READ_ONLY
    {   VK_PIPELINE_STAGE_EARLY_FRAGMENT_TESTS_BIT | VK_PIPELINE_STAGE_LATE_FRAGMENT_TESTS_BIT,
        VK_ACCESS_DEPTH_STENCIL_ATTACHMENT_WRITE_BIT | VK_ACCESS_DEPTH_STENCIL_ATTACHMENT_READ_BIT,
        VK_IMAGE_LAYOUT_DEPTH_ATTACHMENT_STENCIL_READ_ONLY_OPTIMAL_KHR},
    // THSVS_ACCESS_STENCIL_ATTACHMENT_WRITE_DEPTH_READ_ONLY
    {   VK_PIPELINE_STAGE_EARLY_FRAGMENT_TESTS_BIT | VK_PIPELINE_STAGE_LATE_FRAGMENT_TESTS_BIT,
        VK_ACCESS_DEPTH_STENCIL_ATTACHMENT_WRITE_BIT | VK_ACCESS_DEPTH_STENCIL_ATTACHMENT_READ_BIT,
        VK_IMAGE_LAYOUT_DEPTH_READ_ONLY_STENCIL_ATTACHMENT_OPTIMAL_KHR},

    // THSVS_ACCESS_COMPUTE_SHADER_WRITE
    {   VK_PIPELINE_STAGE_COMPUTE_SHADER_BIT,
        VK_ACCESS_SHADER_WRITE_BIT,
        VK_IMAGE_LAYOUT_GENERAL},

    // THSVS_ACCESS_ANY_SHADER_WRITE
    {   VK_PIPELINE_STAGE_ALL_COMMANDS_BIT,
        VK_ACCESS_SHADER_WRITE_BIT,
        VK_IMAGE_LAYOUT_GENERAL},

    // THSVS_ACCESS_TRANSFER_WRITE
    {   VK_PIPELINE_STAGE_TRANSFER_BIT,
        VK_ACCESS_TRANSFER_WRITE_BIT,
        VK_IMAGE_LAYOUT_TRANSFER_DST_OPTIMAL},
    // THSVS_ACCESS_HOST_WRITE
    {   VK_PIPELINE_STAGE_HOST_BIT,
        VK_ACCESS_HOST_WRITE_BIT,
        VK_IMAGE_LAYOUT_GENERAL},

    // THSVS_ACCESS_COLOR_ATTACHMENT_READ_WRITE
    {   VK_PIPELINE_STAGE_COLOR_ATTACHMENT_OUTPUT_BIT,
        VK_ACCESS_COLOR_ATTACHMENT_READ_BIT | VK_ACCESS_COLOR_ATTACHMENT_WRITE_BIT,
        VK_IMAGE_LAYOUT_COLOR_ATTACHMENT_OPTIMAL},
    // THSVS_ACCESS_GENERAL
    {   VK_PIPELINE_STAGE_ALL_COMMANDS_BIT,
        VK_ACCESS_MEMORY_READ_BIT | VK_ACCESS_MEMORY_WRITE_BIT,
        VK_IMAGE_LAYOUT_GENERAL}
};

void thsvsGetVulkanMemoryBarrier(
    ThsvsGlobalBarrier      thBarrier,
    VkPipelineStageFlags*   pSrcStages,
    VkPipelineStageFlags*   pDstStages,
    VkMemoryBarrier*        pVkBarrier)
{
    *pSrcStages               = VK_PIPELINE_STAGE_TOP_OF_PIPE_BIT;
    *pDstStages               = VK_PIPELINE_STAGE_BOTTOM_OF_PIPE_BIT;
    pVkBarrier->sType         = VK_STRUCTURE_TYPE_MEMORY_BARRIER;
    pVkBarrier->pNext         = NULL;
    pVkBarrier->srcAccessMask = 0;
    pVkBarrier->dstAccessMask = 0;

    for (int i = 0; i < thBarrier.prevAccessCount; ++i)
    {
        ThsvsAccessType prevAccess = thBarrier.pPrevAccesses[i];
        const ThsvsVkAccessInfo* pPrevAccessInfo = &ThsvsAccessMap[prevAccess];

#ifdef THSVS_ERROR_CHECK_POTENTIAL_HAZARD
        // Asserts that the access is a read, else it's a write and it should appear on its own.
        assert(prevAccess <= THSVS_ACCESS_PRESENT || thBarrier.prevAccessCount == 1);
#endif

        *pSrcStages |= pPrevAccessInfo->stageMask;
        if (prevAccess > THSVS_ACCESS_PRESENT)
            pVkBarrier->srcAccessMask |= pPrevAccessInfo->accessMask;
    }

    for (int i = 0; i < thBarrier.nextAccessCount; ++i)
    {
        ThsvsAccessType nextAccess = thBarrier.pNextAccesses[i];
        const ThsvsVkAccessInfo* pNextAccessInfo = &ThsvsAccessMap[nextAccess];

#ifdef THSVS_ERROR_CHECK_POTENTIAL_HAZARD
        // Asserts that the access is a read, else it's a write and it should appear on its own.
        assert(nextAccess <= THSVS_ACCESS_PRESENT || thBarrier.nextAccessCount == 1);
#endif
        *pDstStages |= pNextAccessInfo->stageMask;
        pVkBarrier->dstAccessMask |= pNextAccessInfo->accessMask;
    }
}

void thsvsGetVulkanBufferMemoryBarrier(
    ThsvsBufferBarrier      thBarrier,
    VkPipelineStageFlags*   pSrcStages,
    VkPipelineStageFlags*   pDstStages,
    VkBufferMemoryBarrier*  pVkBarrier)
{
    *pSrcStages                     = VK_PIPELINE_STAGE_TOP_OF_PIPE_BIT;
    *pDstStages                     = VK_PIPELINE_STAGE_BOTTOM_OF_PIPE_BIT;
    pVkBarrier->sType               = VK_STRUCTURE_TYPE_BUFFER_MEMORY_BARRIER;
    pVkBarrier->pNext               = NULL;
    pVkBarrier->srcAccessMask       = 0;
    pVkBarrier->dstAccessMask       = 0;
    pVkBarrier->srcQueueFamilyIndex = thBarrier.srcQueueFamilyIndex;
    pVkBarrier->dstQueueFamilyIndex = thBarrier.dstQueueFamilyIndex;
    pVkBarrier->buffer              = thBarrier.buffer;
    pVkBarrier->offset              = thBarrier.offset;
    pVkBarrier->size                = thBarrier.size;

    for (int i = 0; i < thBarrier.prevAccessCount; ++i)
    {
        ThsvsAccessType prevAccess = thBarrier.pPrevAccesses[i];
        const ThsvsVkAccessInfo* pPrevAccessInfo = &ThsvsAccessMap[prevAccess];

#ifdef THSVS_ERROR_CHECK_POTENTIAL_HAZARD
        // Asserts that the access is a read, else it's a write and it should appear on its own.
        assert(prevAccess <= THSVS_ACCESS_PRESENT || thBarrier.prevAccessCount == 1);
#endif

        *pSrcStages |= pPrevAccessInfo->stageMask;
        if (prevAccess > THSVS_ACCESS_PRESENT)
            pVkBarrier->srcAccessMask |= pPrevAccessInfo->accessMask;
    }

    for (int i = 0; i < thBarrier.nextAccessCount; ++i)
    {
        ThsvsAccessType nextAccess = thBarrier.pNextAccesses[i];
        const ThsvsVkAccessInfo* pNextAccessInfo = &ThsvsAccessMap[nextAccess];

#ifdef THSVS_ERROR_CHECK_POTENTIAL_HAZARD
        // Asserts that the access is a read, else it's a write and it should appear on its own.
        assert(nextAccess <= THSVS_ACCESS_PRESENT || thBarrier.nextAccessCount == 1);
#endif

        *pDstStages |= pNextAccessInfo->stageMask;
        pVkBarrier->dstAccessMask |= pNextAccessInfo->accessMask;
    }
}

void thsvsGetVulkanImageMemoryBarrier(
    ThsvsImageBarrier       thBarrier,
    VkPipelineStageFlags*   pSrcStages,
    VkPipelineStageFlags*   pDstStages,
    VkImageMemoryBarrier*   pVkBarrier)
{
    *pSrcStages                     = VK_PIPELINE_STAGE_TOP_OF_PIPE_BIT;
    *pDstStages                     = VK_PIPELINE_STAGE_BOTTOM_OF_PIPE_BIT;
    pVkBarrier->sType               = VK_STRUCTURE_TYPE_IMAGE_MEMORY_BARRIER;
    pVkBarrier->pNext               = NULL;
    pVkBarrier->srcAccessMask       = 0;
    pVkBarrier->dstAccessMask       = 0;
    pVkBarrier->srcQueueFamilyIndex = thBarrier.srcQueueFamilyIndex;
    pVkBarrier->dstQueueFamilyIndex = thBarrier.dstQueueFamilyIndex;
    pVkBarrier->image               = thBarrier.image;
    pVkBarrier->subresourceRange    = thBarrier.subresourceRange;

    for (int i = 0; i < thBarrier.prevAccessCount; ++i)
    {
        ThsvsAccessType prevAccess = thBarrier.pPrevAccesses[i];
        const ThsvsVkAccessInfo* pPrevAccessInfo = &ThsvsAccessMap[prevAccess];

#ifdef THSVS_ERROR_CHECK_POTENTIAL_HAZARD
        assert(prevAccess < THSVS_NUM_ACCESS_TYPES); // Make sure the lookup is in range
        // Asserts that the access is a read, else it's a write and it should appear on its own.
        assert(prevAccess <= THSVS_ACCESS_PRESENT || thBarrier.prevAccessCount == 1);
#endif

        *pSrcStages |= pPrevAccessInfo->stageMask;
        if (prevAccess > THSVS_ACCESS_PRESENT)
            pVkBarrier->srcAccessMask |= pPrevAccessInfo->accessMask;

        if (thBarrier.discardContents == VK_TRUE)
        {
            pVkBarrier->oldLayout = VK_IMAGE_LAYOUT_UNDEFINED;
        }
        else
        {
            VkImageLayout layout;

            switch(thBarrier.prevLayout)
            {
                case THSVS_IMAGE_LAYOUT_GENERAL:
                    if (prevAccess == THSVS_ACCESS_PRESENT)
                        layout = VK_IMAGE_LAYOUT_PRESENT_SRC_KHR;
                    else
                        layout = VK_IMAGE_LAYOUT_GENERAL;
                    break;
                case THSVS_IMAGE_LAYOUT_OPTIMAL:
                    layout = pPrevAccessInfo->imageLayout;
                    break;
                case THSVS_IMAGE_LAYOUT_GENERAL_AND_PRESENTATION:
                    layout = VK_IMAGE_LAYOUT_SHARED_PRESENT_KHR;
                    break;
            }

            pVkBarrier->oldLayout = layout;
#ifdef THSVS_ERROR_CHECK_MIXED_IMAGE_LAYOUT
            assert(pVkBarrier->oldLayout == VK_IMAGE_LAYOUT_UNDEFINED ||
                   pVkBarrier->oldLayout == layout);
#endif
        }

#ifdef THSVS_ERROR_CHECK_COULD_USE_GLOBAL_BARRIER
    assert(pVkBarrier->srcQueueFamilyIndex != pVkBarrier->dstQueueFamilyIndex);
#endif
    }

    for (int i = 0; i < thBarrier.nextAccessCount; ++i)
    {
        ThsvsAccessType nextAccess = thBarrier.pNextAccesses[i];
        VkImageLayout layout;
        const ThsvsVkAccessInfo* pNextAccessInfo = &ThsvsAccessMap[nextAccess];

#ifdef THSVS_ERROR_CHECK_POTENTIAL_HAZARD
        assert(nextAccess < THSVS_NUM_ACCESS_TYPES); // Make sure the lookup is in range
        // Asserts that the access is a read, else it's a write and it should appear on its own.
        assert(nextAccess <= THSVS_ACCESS_PRESENT || thBarrier.nextAccessCount == 1);
#endif

        *pDstStages |= pNextAccessInfo->stageMask;
        pVkBarrier->dstAccessMask |= pNextAccessInfo->accessMask;

        switch(thBarrier.nextLayout)
        {
            case THSVS_IMAGE_LAYOUT_GENERAL:
                if (nextAccess == THSVS_ACCESS_PRESENT)
                    layout = VK_IMAGE_LAYOUT_PRESENT_SRC_KHR;
                else
                    layout = VK_IMAGE_LAYOUT_GENERAL;
                break;
            case THSVS_IMAGE_LAYOUT_OPTIMAL:
                layout = pNextAccessInfo->imageLayout;
                break;
            case THSVS_IMAGE_LAYOUT_GENERAL_AND_PRESENTATION:
                layout = VK_IMAGE_LAYOUT_SHARED_PRESENT_KHR;
                break;
        }

        pVkBarrier->newLayout = layout;
#ifdef THSVS_ERROR_CHECK_MIXED_IMAGE_LAYOUT
        assert(pVkBarrier->newLayout == VK_IMAGE_LAYOUT_UNDEFINED ||
               pVkBarrier->newLayout == layout);
#endif
    }

#ifdef THSVS_ERROR_CHECK_COULD_USE_GLOBAL_BARRIER
    assert(pVkBarrier->newLayout != pVkBarrier->oldLayout ||
           pVkBarrier->srcQueueFamilyIndex != pVkBarrier->dstQueueFamilyIndex);
#endif
}

void thsvsCmdPipelineBarrier(
    VkCommandBuffer           commandBuffer,
    const ThsvsGlobalBarrier* pGlobalBarrier,
    uint32_t                  bufferBarrierCount,
    const ThsvsBufferBarrier* pBufferBarriers,
    uint32_t                  imageBarrierCount,
    const ThsvsImageBarrier*  pImageBarriers)
{
    VkMemoryBarrier        memoryBarrier;
    // Vulkan pipeline barrier command parameters
    //                     commandBuffer;
    VkPipelineStageFlags   srcStageMask             = VK_PIPELINE_STAGE_TOP_OF_PIPE_BIT;
    VkPipelineStageFlags   dstStageMask             = VK_PIPELINE_STAGE_BOTTOM_OF_PIPE_BIT;
    uint32_t               memoryBarrierCount       = (pGlobalBarrier != NULL) ? 1 : 0;
    VkMemoryBarrier*       pMemoryBarriers          = (pGlobalBarrier != NULL) ? &memoryBarrier : NULL;
    uint32_t               bufferMemoryBarrierCount = bufferBarrierCount;
    VkBufferMemoryBarrier* pBufferMemoryBarriers    = NULL;
    uint32_t               imageMemoryBarrierCount  = imageBarrierCount;
    VkImageMemoryBarrier*  pImageMemoryBarriers     = NULL;

    // Global memory barrier
    if (pGlobalBarrier != NULL)
    {
        thsvsGetVulkanMemoryBarrier(*pGlobalBarrier, &srcStageMask, &dstStageMask, pMemoryBarriers);
    }

    // Buffer memory barriers
    if (bufferBarrierCount > 0)
    {
        pBufferMemoryBarriers = (VkBufferMemoryBarrier*)temp_alloc(sizeof(VkBufferMemoryBarrier) * bufferMemoryBarrierCount);

        for (int i = 0; i < bufferBarrierCount; ++i)
        {
            thsvsGetVulkanBufferMemoryBarrier(pBufferBarriers[i], &srcStageMask, &dstStageMask, &pBufferMemoryBarriers[i]);
        }
    }

    // Image memory barriers
    if (imageBarrierCount > 0)
    {
        pImageMemoryBarriers = (VkImageMemoryBarrier*)temp_alloc(sizeof(VkImageMemoryBarrier) * imageMemoryBarrierCount);

        for (int i = 0; i < imageBarrierCount; ++i)
        {
            thsvsGetVulkanImageMemoryBarrier(pImageBarriers[i], &srcStageMask, &dstStageMask, &pImageMemoryBarriers[i]);
        }
    }

    vkCmdPipelineBarrier(
        commandBuffer,
        srcStageMask,
        dstStageMask,
        0,
        memoryBarrierCount,
        pMemoryBarriers,
        bufferMemoryBarrierCount,
        pBufferMemoryBarriers,
        imageMemoryBarrierCount,
        pImageMemoryBarriers);

    temp_free(pBufferMemoryBarriers);
    temp_free(pImageMemoryBarriers);
}

void thsvsCmdSetEvent(
    VkCommandBuffer           commandBuffer,
    VkEvent                   event,
    uint32_t                  prevAccessCount,
    const ThsvsAccessType*    pPrevAccesses)
{
    VkPipelineStageFlags stageMask = VK_PIPELINE_STAGE_TOP_OF_PIPE_BIT;

    for (int i = 0; i < prevAccessCount; ++i)
    {
        ThsvsAccessType prevAccess = pPrevAccesses[i];
        const ThsvsVkAccessInfo* pPrevAccessInfo = &ThsvsAccessMap[prevAccess];

        stageMask |= pPrevAccessInfo->stageMask;
    }

    vkCmdSetEvent(
        commandBuffer,
        event,
        stageMask);
}

void thsvsCmdResetEvent(
    VkCommandBuffer           commandBuffer,
    VkEvent                   event,
    uint32_t                  prevAccessCount,
    const ThsvsAccessType*    pPrevAccesses)
{
    VkPipelineStageFlags stageMask = VK_PIPELINE_STAGE_TOP_OF_PIPE_BIT;

    for (int i = 0; i < prevAccessCount; ++i)
    {
        ThsvsAccessType prevAccess = pPrevAccesses[i];
        const ThsvsVkAccessInfo* pPrevAccessInfo = &ThsvsAccessMap[prevAccess];

        stageMask |= pPrevAccessInfo->stageMask;
    }

    vkCmdResetEvent(
        commandBuffer,
        event,
        stageMask);
}

void thsvsCmdWaitEvents(
    VkCommandBuffer           commandBuffer,
    uint32_t                  eventCount,
    const VkEvent*            pEvents,
    const ThsvsGlobalBarrier* pGlobalBarrier,
    uint32_t                  bufferBarrierCount,
    const ThsvsBufferBarrier* pBufferBarriers,
    uint32_t                  imageBarrierCount,
    const ThsvsImageBarrier*  pImageBarriers)
{
    VkMemoryBarrier        memoryBarrier;
    // Vulkan pipeline barrier command parameters
    //                     commandBuffer;
    //                     eventCount;
    //                     pEvents;
    VkPipelineStageFlags   srcStageMask             = VK_PIPELINE_STAGE_TOP_OF_PIPE_BIT;
    VkPipelineStageFlags   dstStageMask             = VK_PIPELINE_STAGE_BOTTOM_OF_PIPE_BIT;
    uint32_t               memoryBarrierCount       = (pGlobalBarrier != NULL) ? 1 : 0;
    VkMemoryBarrier*       pMemoryBarriers          = (pGlobalBarrier != NULL) ? &memoryBarrier : NULL;
    uint32_t               bufferMemoryBarrierCount = bufferBarrierCount;
    VkBufferMemoryBarrier* pBufferMemoryBarriers    = NULL;
    uint32_t               imageMemoryBarrierCount  = imageBarrierCount;
    VkImageMemoryBarrier*  pImageMemoryBarriers     = NULL;

    // Global memory barrier
    if (pGlobalBarrier != NULL)
    {
        thsvsGetVulkanMemoryBarrier(*pGlobalBarrier, &srcStageMask, &dstStageMask, pMemoryBarriers);
    }

    // Buffer memory barriers
    if (bufferBarrierCount > 0)
    {
        pBufferMemoryBarriers = (VkBufferMemoryBarrier*)temp_alloc(sizeof(VkBufferMemoryBarrier) * bufferMemoryBarrierCount);

        for (int i = 0; i < bufferBarrierCount; ++i)
        {
            thsvsGetVulkanBufferMemoryBarrier(pBufferBarriers[i], &srcStageMask, &dstStageMask, &pBufferMemoryBarriers[i]);
        }
    }

    // Image memory barriers
    if (imageBarrierCount > 0)
    {
        pImageMemoryBarriers = (VkImageMemoryBarrier*)temp_alloc(sizeof(VkImageMemoryBarrier) * imageMemoryBarrierCount);

        for (int i = 0; i < imageBarrierCount; ++i)
        {
            thsvsGetVulkanImageMemoryBarrier(pImageBarriers[i], &srcStageMask, &dstStageMask, &pImageMemoryBarriers[i]);
        }
    }

    vkCmdWaitEvents(
        commandBuffer,
        eventCount,
        pEvents,
        srcStageMask,
        dstStageMask,
        memoryBarrierCount,
        pMemoryBarriers,
        bufferMemoryBarrierCount,
        pBufferMemoryBarriers,
        imageMemoryBarrierCount,
        pImageMemoryBarriers);

    temp_free(pBufferMemoryBarriers);
    temp_free(pImageMemoryBarriers);
}

#endif // THSVS_SIMPLER_VULKAN_SYNCHRONIZATION_IMPLEMENTATION
<|MERGE_RESOLUTION|>--- conflicted
+++ resolved
@@ -1,1088 +1,1084 @@
-// Copyright (c) 2017 Tobias Hector
-
-// Permission is hereby granted, free of charge, to any person obtaining a copy of
-// this software and associated documentation files (the "Software"), to deal in
-// the Software without restriction, including without limitation the rights to
-// use, copy, modify, merge, publish, distribute, sublicense, and/or sell copies
-// of the Software, and to permit persons to whom the Software is furnished to do
-// so, subject to the following conditions:
-
-// The above copyright notice and this permission notice shall be included in all
-// copies or substantial portions of the Software.
-
-// THE SOFTWARE IS PROVIDED "AS IS", WITHOUT WARRANTY OF ANY KIND, EXPRESS OR
-// IMPLIED, INCLUDING BUT NOT LIMITED TO THE WARRANTIES OF MERCHANTABILITY,
-// FITNESS FOR A PARTICULAR PURPOSE AND NONINFRINGEMENT. IN NO EVENT SHALL THE
-// AUTHORS OR COPYRIGHT HOLDERS BE LIABLE FOR ANY CLAIM, DAMAGES OR OTHER
-// LIABILITY, WHETHER IN AN ACTION OF CONTRACT, TORT OR OTHERWISE, ARISING FROM,
-// OUT OF OR IN CONNECTION WITH THE SOFTWARE OR THE USE OR OTHER DEALINGS IN THE
-// SOFTWARE.
-
-//// Simpler Vulkan Synchronization ////
-/*
-In an effort to make Vulkan synchronization more accessible, I created this
-stb-inspired single-header library in order to somewhat simplify the core
-synchronization mechanisms in Vulkan - pipeline barriers and events.
-
-Rather than the complex maze of enums and bit flags in Vulkan - many
-combinations of which are invalid or nonsensical - this library collapses
-this to a much shorter list of 40 distinct usage types, and a couple of
-options for handling image layouts.
-
-Use of other synchronization mechanisms such as semaphores, fences and render
-passes are not addressed in this API at present.
-
-USAGE
-
-   #define the symbol THSVS_SIMPLER_VULKAN_SYNCHRONIZATION_IMPLEMENTATION in
-   *one* C/C++ file before the #include of this file; the implementation
-   will be generated in that file.
-
-VERSION
-
-    alpha.6
-
-<<<<<<< HEAD
-    Alpha.6 fixes a typo (VK_ACCESS_TYPE_MEMORY_READ|WRITE_BIT should have been VK_ACCESS_MEMORY_READ|WRITE_BIT), and sets the pipeline stage src and dst flag bits to VK_PIPELINE_STAGE_TOP_OF_PIPE_BIT and VK_PIPELINE_STAGE_BOTTOM_OF_PIPE_BIT during initialization, not 0 as per alpha.5
-=======
-    Alpha.5 now correctly zeros out the pipeline stage flags before trying to incrementally set bits on them... common theme here, whoops.
->>>>>>> 460eebb9
-
-VERSION HISTORY
-
-    alpha.5
-
-    Alpha.5 now correctly zeroes out the pipeline stage flags before trying to incrementally set bits on them... common theme here, whoops.
-
-    alpha.4
-
-    Alpha.4 now correctly zeros out the access types before trying to incrementally set bits on them (!)
-
-    alpha.3
-
-    Alpha.3 changes the following:
-
-    Uniform and vertex buffer access in one enum, matching D3D12_RESOURCE_STATE_VERTEX_AND_CONSTANT_BUFFER:
-     - THSVS_ACCESS_ANY_SHADER_READ_UNIFORM_BUFFER_OR_VERTEX_BUFFER
-
-    Color read *and* write access, matching D3D12_RESOURCE_STATE_RENDER_TARGET:
-     - THSVS_ACCESS_COLOR_ATTACHMENT_READ_WRITE
-
-    Also the "THSVS_ACCESS_*_SHADER_READ_SAMPLED_IMAGE" enums have been renamed to the form "THSVS_ACCESS_*_SHADER_READ_SAMPLED_IMAGE_OR_UNIFORM_TEXEL_BUFFER"
-
-    alpha.2
-
-    Alpha.2 adds four new resource states for "ANY SHADER ACCESS":
-     - THSVS_ACCESS_ANY_SHADER_READ_UNIFORM_BUFFER
-     - THSVS_ACCESS_ANY_SHADER_READ_SAMPLED_IMAGE
-     - THSVS_ACCESS_ANY_SHADER_READ_OTHER
-     - THSVS_ACCESS_ANY_SHADER_WRITE
-
-    alpha.1
-
-    Alpha.1 adds three new resource states:
-     - THSVS_ACCESS_GENERAL (Any access on the device)
-     - THSVS_ACCESS_DEPTH_ATTACHMENT_WRITE_STENCIL_READ_ONLY (Write access to only the depth aspect of a depth/stencil attachment)
-     - THSVS_ACCESS_STENCIL_ATTACHMENT_WRITE_DEPTH_READ_ONLY (Write access to only the stencil aspect of a depth/stencil attachment)
-
-    It also fixes a couple of typos, and adds clarification as to when extensions need to be enabled to use a feature.
-
-    alpha.0
-
-    This is the very first public release of this library; future revisions
-    of this API may change the API in an incompatible manner as feedback is
-    received.
-    Once the version becomes stable, incompatible changes will only be made
-    to major revisions of the API - minor revisions will only contain
-    bug fixes or minor additions.
-
-MEMORY ALLOCATION
-
-    The thsvsCmdPipelineBarrier and thWaitEvents commands allocate temporary
-    storage for the Vulkan barrier equivalents in order to pass them to the
-    respective Vulkan commands.
-
-    These use the `temp_alloc(size)` and `temp_free(x)` macros, which are by
-    default set to alloca(size) and (0), respectively.
-    If you don't want to use stack space or would rather use your own
-    allocation strategy, these can be overridden.
-
-    I'd rather avoid the need for these allocations in what are likely to be
-    high-traffic commands, but currently just want to ship something - may
-    revisit this at a future date based on feedback.
-
-EXPRESSIVENESS COMPARED TO RAW VULKAN
-
-    Despite the fact that this API is fairly simple, it expresses 99% of
-    what you'd actually ever want to do in practice.
-    Adding the missing expressiveness would result in increased complexity
-    which didn't seem worth the trade off - however I would consider adding
-    something for them in future if it becomes an issue.
-
-    Here's a list of known things you can't express:
-
-    * Execution only dependencies cannot be expressed.
-      These are occasionally useful in conjunction with semaphores, or when
-      trying to be clever with scheduling - but their usage is both limited
-      and fairly tricky to get right anyway.
-    * Depth/Stencil Input Attachments can be read in a shader using either
-      VK_IMAGE_LAYOUT_SHADER_READ_ONLY_OPTIMAL or
-      VK_IMAGE_LAYOUT_DEPTH_STENCIL_READ_ONLY_OPTIMAL - this library
-      *always* uses VK_IMAGE_LAYOUT_DEPTH_STENCIL_READ_ONLY_OPTIMAL.
-      It's possible (though highly unlikely) when aliasing images that this
-      results in unnecessary transitions.
-
-ERROR CHECKS
-
-    By default, as with the Vulkan API, this library does NOT check for
-    errors.
-    However, a number of optional error checks (THSVS_ERROR_CHECK_*) can be
-    enabled by uncommenting the relevant #defines.
-    Currently, error checks simply assert at the point a failure is detected
-    and do not output an error message.
-    I certainly do not claim they capture *all* possible errors, but they
-    capture what should be some of the more common ones.
-    Use of the Vulkan Validation Layers in tandem with this library is
-    strongly recommended:
-        https://github.com/KhronosGroup/Vulkan-LoaderAndValidationLayers
-
-ISSUES
-
-    This header was clean of warnings using -Wall as of time of publishing
-    on both gcc 4.8.4 and clang 3.5, using the c99 standard.
-
-    There's a potential pitfall in thsvsCmdPipelineBarrier and thsvsCmdWaitEvents
-    where alloca is used for temporary allocations. See MEMORY ALLOCATION
-    for more information.
-
-    Testing of this library is so far extremely limited with no immediate
-    plans to add to that - so there's bound to be some amount of bugs.
-    Please raise these issues on the repo issue tracker, or provide a fix
-    via a pull request yourself if you're so inclined.
-*/
-
-#ifndef THSVS_SIMPLER_VULKAN_SYNCHRONIZATION_H
-#define THSVS_SIMPLER_VULKAN_SYNCHRONIZATION_H 1
-
-#include <stdint.h>
-
-/*
-ThsvsAccessType defines all potential resource usages in the Vulkan API.
-*/
-typedef enum ThsvsAccessType {
-    THSVS_ACCESS_NONE,                                                      // No access. Useful primarily for initialization
-
-// Read access
-    // Requires VK_NVX_device_generated_commands to be enabled
-    THSVS_ACCESS_COMMAND_BUFFER_READ_NVX,                                   // Command buffer read operation as defined by NVX_device_generated_commands
-
-    THSVS_ACCESS_INDIRECT_BUFFER,                                           // Read as an indirect buffer for drawing or dispatch
-    THSVS_ACCESS_INDEX_BUFFER,                                              // Read as an index buffer for drawing
-    THSVS_ACCESS_VERTEX_BUFFER,                                             // Read as a vertex buffer for drawing
-    THSVS_ACCESS_VERTEX_SHADER_READ_UNIFORM_BUFFER,                         // Read as a uniform buffer in a vertex shader
-    THSVS_ACCESS_VERTEX_SHADER_READ_SAMPLED_IMAGE_OR_UNIFORM_TEXEL_BUFFER,  // Read as a sampled image/uniform texel buffer in a vertex shader
-    THSVS_ACCESS_VERTEX_SHADER_READ_OTHER,                                  // Read as any other resource in a vertex shader
-    THSVS_ACCESS_TESSELLATION_CONTROL_SHADER_READ_UNIFORM_BUFFER,           // Read as a uniform buffer in a tessellation control shader
-    THSVS_ACCESS_TESSELLATION_CONTROL_SHADER_READ_SAMPLED_IMAGE_OR_UNIFORM_TEXEL_BUFFER, // Read as a sampled image/uniform texel buffer  in a tessellation control shader
-    THSVS_ACCESS_TESSELLATION_CONTROL_SHADER_READ_OTHER,                    // Read as any other resource in a tessellation control shader
-    THSVS_ACCESS_TESSELLATION_EVALUATION_SHADER_READ_UNIFORM_BUFFER,        // Read as a uniform buffer in a tessellation evaluation shader
-    THSVS_ACCESS_TESSELLATION_EVALUATION_SHADER_READ_SAMPLED_IMAGE_OR_UNIFORM_TEXEL_BUFFER, // Read as a sampled image/uniform texel buffer in a tessellation evaluation shader
-    THSVS_ACCESS_TESSELLATION_EVALUATION_SHADER_READ_OTHER,                 // Read as any other resource in a tessellation evaluation shader
-    THSVS_ACCESS_GEOMETRY_SHADER_READ_UNIFORM_BUFFER,                       // Read as a uniform buffer in a geometry shader
-    THSVS_ACCESS_GEOMETRY_SHADER_READ_SAMPLED_IMAGE_OR_UNIFORM_TEXEL_BUFFER,// Read as a sampled image/uniform texel buffer  in a geometry shader
-    THSVS_ACCESS_GEOMETRY_SHADER_READ_OTHER,                                // Read as any other resource in a geometry shader
-    THSVS_ACCESS_FRAGMENT_SHADER_READ_UNIFORM_BUFFER,                       // Read as a uniform buffer in a fragment shader
-    THSVS_ACCESS_FRAGMENT_SHADER_READ_SAMPLED_IMAGE_OR_UNIFORM_TEXEL_BUFFER,// Read as a sampled image/uniform texel buffer  in a fragment shader
-    THSVS_ACCESS_FRAGMENT_SHADER_READ_COLOR_INPUT_ATTACHMENT,               // Read as an input attachment with a color format in a fragment shader
-    THSVS_ACCESS_FRAGMENT_SHADER_READ_DEPTH_STENCIL_INPUT_ATTACHMENT,       // Read as an input attachment with a depth/stencil format in a fragment shader
-    THSVS_ACCESS_FRAGMENT_SHADER_READ_OTHER,                                // Read as any other resource in a fragment shader
-    THSVS_ACCESS_COLOR_ATTACHMENT_READ,                                     // Read by blending/logic operations or subpass load operations
-    THSVS_ACCESS_DEPTH_STENCIL_ATTACHMENT_READ,                             // Read by depth/stencil tests or subpass load operations
-    THSVS_ACCESS_COMPUTE_SHADER_READ_UNIFORM_BUFFER,                        // Read as a uniform buffer in a compute shader
-    THSVS_ACCESS_COMPUTE_SHADER_READ_SAMPLED_IMAGE_OR_UNIFORM_TEXEL_BUFFER, // Read as a sampled image/uniform texel buffer in a compute shader
-    THSVS_ACCESS_COMPUTE_SHADER_READ_OTHER,                                 // Read as any other resource in a compute shader
-    THSVS_ACCESS_ANY_SHADER_READ_UNIFORM_BUFFER,                            // Read as a uniform buffer in any shader
-    THSVS_ACCESS_ANY_SHADER_READ_UNIFORM_BUFFER_OR_VERTEX_BUFFER,           // Read as a uniform buffer in any shader, or a vertex buffer
-    THSVS_ACCESS_ANY_SHADER_READ_SAMPLED_IMAGE_OR_UNIFORM_TEXEL_BUFFER,     // Read as a sampled image in any shader
-    THSVS_ACCESS_ANY_SHADER_READ_OTHER,                                     // Read as any other resource (excluding attachments) in any shader
-    THSVS_ACCESS_TRANSFER_READ,                                             // Read as the source of a transfer operation
-    THSVS_ACCESS_HOST_READ,                                                 // Read on the host
-    THSVS_ACCESS_PRESENT,                                                   // Read by the presentation engine (i.e. vkQueuePresentKHR)
-
-// Write access
-    // Requires VK_NVX_device_generated_commands to be enabled
-    THSVS_ACCESS_COMMAND_BUFFER_WRITE_NVX,                                  // Command buffer write operation
-
-    THSVS_ACCESS_VERTEX_SHADER_WRITE,                                       // Written as any resource in a vertex shader
-    THSVS_ACCESS_TESSELLATION_CONTROL_SHADER_WRITE,                         // Written as any resource in a tessellation control shader
-    THSVS_ACCESS_TESSELLATION_EVALUATION_SHADER_WRITE,                      // Written as any resource in a tessellation evaluation shader
-    THSVS_ACCESS_GEOMETRY_SHADER_WRITE,                                     // Written as any resource in a geometry shader
-    THSVS_ACCESS_FRAGMENT_SHADER_WRITE,                                     // Written as any resource in a fragment shader
-    THSVS_ACCESS_COLOR_ATTACHMENT_WRITE,                                    // Written as a color attachment during rendering, or via a subpass store op
-    THSVS_ACCESS_DEPTH_STENCIL_ATTACHMENT_WRITE,                            // Written as a depth/stencil attachment during rendering, or via a subpass store op
-
-    // Requires VK_KHR_maintenance2 to be enabled
-    THSVS_ACCESS_DEPTH_ATTACHMENT_WRITE_STENCIL_READ_ONLY,                  // Written as a depth aspect of a depth/stencil attachment during rendering, whilst the stencil aspect is read-only
-    THSVS_ACCESS_STENCIL_ATTACHMENT_WRITE_DEPTH_READ_ONLY,                  // Written as a stencil aspect of a depth/stencil attachment during rendering, whilst the depth aspect is read-only
-
-    THSVS_ACCESS_COMPUTE_SHADER_WRITE,                                      // Written as any resource in a compute shader
-    THSVS_ACCESS_ANY_SHADER_WRITE,                                          // Written as any resource in any shader
-    THSVS_ACCESS_TRANSFER_WRITE,                                            // Written as the destination of a transfer operation
-    THSVS_ACCESS_HOST_WRITE,                                                // Written on the host
-
-    THSVS_ACCESS_COLOR_ATTACHMENT_READ_WRITE,                               // Read or written as a color attachment during rendering
-// General access
-    THSVS_ACCESS_GENERAL,                                                   // Covers any access - useful for debug, generally avoid for performance reasons
-
-// Number of access types
-    THSVS_NUM_ACCESS_TYPES
-} ThsvsAccessType;
-
-/*
-ThsvsImageLayout defines a handful of layout options for images.
-Rather than a list of all possible image layouts, this reduced list is
-correlated with the access types to map to the correct Vulkan layouts.
-THSVS_IMAGE_LAYOUT_OPTIMAL is usually preferred.
-*/
-typedef enum ThsvsImageLayout {
-    THSVS_IMAGE_LAYOUT_OPTIMAL,                 // Choose the most optimal layout for each usage. Performs layout transitions as appropriate for the access.
-    THSVS_IMAGE_LAYOUT_GENERAL,                 // Layout accessible by all Vulkan access types on a device - no layout transitions except for presentation
-
-    // Requires VK_KHR_shared_presentable_image to be enabled. Can only be used for shared presentable images (i.e. single-buffered swap chains).
-    THSVS_IMAGE_LAYOUT_GENERAL_AND_PRESENTATION // As GENERAL, but also allows presentation engines to access it - no layout transitions
-} ThsvsImageLayout;
-
-/*
-Global barriers define a set of accesses on multiple resources at once.
-If a buffer or image doesn't require a queue ownership transfer, or an image
-doesn't require a layout transition (e.g. you're using one of the GENERAL
-layouts) then a global barrier should be preferred.
-Simply define the previous and next access types of resources affected.
-*/
-typedef struct ThsvsGlobalBarrier {
-    uint32_t                prevAccessCount;
-    const ThsvsAccessType*  pPrevAccesses;
-    uint32_t                nextAccessCount;
-    const ThsvsAccessType*  pNextAccesses;
-} ThsvsGlobalBarrier;
-
-/*
-Buffer barriers should only be used when a queue family ownership transfer
-is required - prefer global barriers at all other times.
-
-Access types are defined in the same way as for a global memory barrier, but
-they only affect the buffer range identified by buffer, offset and size,
-rather than all resources.
-srcQueueFamilyIndex and dstQueueFamilyIndex will be passed unmodified into a
-VkBufferMemoryBarrier.
-
-A buffer barrier defining a queue ownership transfer needs to be executed
-twice - once by a queue in the source queue family, and then once again by a
-queue in the destination queue family, with a semaphore guaranteeing
-execution order between them.
-*/
-typedef struct ThsvsBufferBarrier {
-    uint32_t                prevAccessCount;
-    const ThsvsAccessType*  pPrevAccesses;
-    uint32_t                nextAccessCount;
-    const ThsvsAccessType*  pNextAccesses;
-    uint32_t                srcQueueFamilyIndex;
-    uint32_t                dstQueueFamilyIndex;
-    VkBuffer                buffer;
-    VkDeviceSize            offset;
-    VkDeviceSize            size;
-} ThsvsBufferBarrier;
-
-/*
-Image barriers should only be used when a queue family ownership transfer
-or an image layout transition is required - prefer global barriers at all
-other times.
-In general it is better to use image barriers with THSVS_IMAGE_LAYOUT_OPTIMAL
-than it is to use global barriers with images using either of the
-THSVS_IMAGE_LAYOUT_GENERAL* layouts.
-
-Access types are defined in the same way as for a global memory barrier, but
-they only affect the image subresource range identified by image and
-subresourceRange, rather than all resources.
-srcQueueFamilyIndex, dstQueueFamilyIndex, image, and subresourceRange will
-be passed unmodified into a VkImageMemoryBarrier.
-
-An image barrier defining a queue ownership transfer needs to be executed
-twice - once by a queue in the source queue family, and then once again by a
-queue in the destination queue family, with a semaphore guaranteeing
-execution order between them.
-
-If discardContents is set to true, the contents of the image become
-undefined after the barrier is executed, which can result in a performance
-boost over attempting to preserve the contents.
-This is particularly useful for transient images where the contents are
-going to be immediately overwritten. A good example of when to use this is
-when an application re-uses a presented image after vkAcquireNextImageKHR.
-*/
-typedef struct ThsvsImageBarrier {
-    uint32_t                prevAccessCount;
-    const ThsvsAccessType*  pPrevAccesses;
-    uint32_t                nextAccessCount;
-    const ThsvsAccessType*  pNextAccesses;
-    ThsvsImageLayout        prevLayout;
-    ThsvsImageLayout        nextLayout;
-    VkBool32                discardContents;
-    uint32_t                srcQueueFamilyIndex;
-    uint32_t                dstQueueFamilyIndex;
-    VkImage                 image;
-    VkImageSubresourceRange subresourceRange;
-} ThsvsImageBarrier;
-
-/*
-Mapping function that translates a global barrier into a set of source and
-destination pipeline stages, and a VkMemoryBarrier, that can be used with
-Vulkan's synchronization methods.
-*/
-void thsvsGetVulkanMemoryBarrier(
-    ThsvsGlobalBarrier      thBarrier,
-    VkPipelineStageFlags*   pSrcStages,
-    VkPipelineStageFlags*   pDstStages,
-    VkMemoryBarrier*        pVkBarrier);
-
-/*
-Mapping function that translates a buffer barrier into a set of source and
-destination pipeline stages, and a VkBufferMemoryBarrier, that can be used
-with Vulkan's synchronization methods.
-*/
-void thsvsGetVulkanBufferMemoryBarrier(
-    ThsvsBufferBarrier      thBarrier,
-    VkPipelineStageFlags*   pSrcStages,
-    VkPipelineStageFlags*   pDstStages,
-    VkBufferMemoryBarrier*  pVkBarrier);
-
-/*
-Mapping function that translates an image barrier into a set of source and
-destination pipeline stages, and a VkBufferMemoryBarrier, that can be used
-with Vulkan's synchronization methods.
-*/
-void thsvsGetVulkanImageMemoryBarrier(
-    ThsvsImageBarrier      thBarrier,
-    VkPipelineStageFlags*  pSrcStages,
-    VkPipelineStageFlags*  pDstStages,
-    VkImageMemoryBarrier*  pVkBarrier);
-
-/*
-Simplified wrapper around vkCmdPipelineBarrier.
-
-The mapping functions defined above are used to translate the passed in
-barrier definitions into a set of pipeline stages and native Vulkan memory
-barriers to be passed to vkCmdPipelineBarrier.
-
-commandBuffer is passed unmodified to vkCmdPipelineBarrier.
-*/
-void thsvsCmdPipelineBarrier(
-    VkCommandBuffer           commandBuffer,
-    const ThsvsGlobalBarrier* pGlobalBarrier,
-    uint32_t                  bufferBarrierCount,
-    const ThsvsBufferBarrier* pBufferBarriers,
-    uint32_t                  imageBarrierCount,
-    const ThsvsImageBarrier*  pImageBarriers);
-
-/*
-Wrapper around vkCmdSetEvent.
-
-Sets an event when the accesses defined by pPrevAccesses are completed.
-
-commandBuffer and event are passed unmodified to vkCmdSetEvent.
-*/
-void thsvsCmdSetEvent(
-    VkCommandBuffer           commandBuffer,
-    VkEvent                   event,
-    uint32_t                  prevAccessCount,
-    const ThsvsAccessType*    pPrevAccesses);
-
-/*
-Wrapper around vkCmdResetEvent.
-
-Resets an event when the accesses defined by pPrevAccesses are completed.
-
-commandBuffer and event are passed unmodified to vkCmdResetEvent.
-*/
-void thsvsCmdResetEvent(
-    VkCommandBuffer           commandBuffer,
-    VkEvent                   event,
-    uint32_t                  prevAccessCount,
-    const ThsvsAccessType*    pPrevAccesses);
-
-/*
-Simplified wrapper around vkCmdWaitEvents.
-
-The mapping functions defined above are used to translate the passed in
-barrier definitions into a set of pipeline stages and native Vulkan memory
-barriers to be passed to vkCmdPipelineBarrier.
-
-commandBuffer, eventCount, and pEvents are passed unmodified to
-vkCmdWaitEvents.
-*/
-void thsvsCmdWaitEvents(
-    VkCommandBuffer           commandBuffer,
-    uint32_t                  eventCount,
-    const VkEvent*            pEvents,
-    const ThsvsGlobalBarrier* pGlobalBarrier,
-    uint32_t                  bufferBarrierCount,
-    const ThsvsBufferBarrier* pBufferBarriers,
-    uint32_t                  imageBarrierCount,
-    const ThsvsImageBarrier*  pImageBarriers);
-
-#endif // THSVS_SIMPLER_VULKAN_SYNCHRONIZATION_H
-
-#ifdef THSVS_SIMPLER_VULKAN_SYNCHRONIZATION_IMPLEMENTATION
-
-#include <stdlib.h>
-
-//// Optional Error Checking ////
-/*
-Checks for barriers defining multiple usages that have different layouts
-*/
-// #define THSVS_ERROR_CHECK_MIXED_IMAGE_LAYOUT
-
-/*
-Checks if an image/buffer barrier is used when a global barrier would suffice
-*/
-// #define THSVS_ERROR_CHECK_COULD_USE_GLOBAL_BARRIER
-
-/*
-Checks if a write access is listed alongside any other access - if so it
-points to a potential data hazard that you need to synchronize separately.
-In some cases it may simply be over-synchronization however, but it's usually
-worth checking.
-*/
-// #define THSVS_ERROR_CHECK_POTENTIAL_HAZARD
-
-
-//// Temporary Memory Allocation ////
-/*
-Override these if you can't afford the stack space or just want to use a
-custom temporary allocator.
-These are currently used exclusively to allocate Vulkan memory barriers in
-the API, one for each Buffer or Image barrier passed into the pipeline and
-event functions.
-May consider other allocation strategies in future.
-*/
-
-// Alloca inclusion code below copied from
-// https://github.com/nothings/stb/blob/master/stb_vorbis.c
-
-// find definition of alloca if it's not in stdlib.h:
-#if defined(_MSC_VER) || defined(__MINGW32__)
-  #include <malloc.h>
-#endif
-#if defined(__linux__) || defined(__linux) || defined(__EMSCRIPTEN__)
-  #include <alloca.h>
-#endif
-
-#define temp_alloc(size)              (alloca(size))
-#define temp_free(x)
-
-
-typedef struct ThsvsVkAccessInfo {
-    VkPipelineStageFlags    stageMask;
-    VkAccessFlags           accessMask;
-    VkImageLayout           imageLayout;
-} ThsvsVkAccessInfo;
-
-const ThsvsVkAccessInfo ThsvsAccessMap[THSVS_NUM_ACCESS_TYPES] = {
-    // THSVS_ACCESS_NONE
-    {   0,
-        0,
-        VK_IMAGE_LAYOUT_UNDEFINED},
-
-// Read Access
-    // THSVS_ACCESS_COMMAND_BUFFER_READ_NVX
-    {   VK_PIPELINE_STAGE_COMMAND_PROCESS_BIT_NVX,
-        VK_ACCESS_COMMAND_PROCESS_READ_BIT_NVX,
-        VK_IMAGE_LAYOUT_UNDEFINED},
-    // THSVS_ACCESS_INDIRECT_BUFFER
-    {   VK_PIPELINE_STAGE_DRAW_INDIRECT_BIT,
-        VK_ACCESS_INDIRECT_COMMAND_READ_BIT,
-        VK_IMAGE_LAYOUT_UNDEFINED},
-
-    // THSVS_ACCESS_INDEX_BUFFER
-    {   VK_PIPELINE_STAGE_VERTEX_INPUT_BIT,
-        VK_ACCESS_INDEX_READ_BIT,
-        VK_IMAGE_LAYOUT_UNDEFINED},
-    // THSVS_ACCESS_VERTEX_BUFFER
-    {   VK_PIPELINE_STAGE_VERTEX_INPUT_BIT,
-        VK_ACCESS_VERTEX_ATTRIBUTE_READ_BIT,
-        VK_IMAGE_LAYOUT_UNDEFINED},
-    // THSVS_ACCESS_VERTEX_SHADER_READ_UNIFORM_BUFFER
-    {   VK_PIPELINE_STAGE_VERTEX_SHADER_BIT,
-        VK_ACCESS_UNIFORM_READ_BIT,
-        VK_IMAGE_LAYOUT_UNDEFINED},
-    // THSVS_ACCESS_VERTEX_SHADER_READ_SAMPLED_IMAGE
-    {   VK_PIPELINE_STAGE_VERTEX_SHADER_BIT,
-        VK_ACCESS_SHADER_READ_BIT,
-        VK_IMAGE_LAYOUT_SHADER_READ_ONLY_OPTIMAL },
-    // THSVS_ACCESS_VERTEX_SHADER_READ_OTHER
-    {   VK_PIPELINE_STAGE_VERTEX_SHADER_BIT,
-        VK_ACCESS_SHADER_READ_BIT,
-        VK_IMAGE_LAYOUT_GENERAL},
-
-    // THSVS_ACCESS_TESSELLATION_CONTROL_SHADER_READ_UNIFORM_BUFFER
-    {   VK_PIPELINE_STAGE_TESSELLATION_CONTROL_SHADER_BIT,
-        VK_ACCESS_UNIFORM_READ_BIT,
-        VK_IMAGE_LAYOUT_UNDEFINED},
-    // THSVS_ACCESS_TESSELLATION_CONTROL_SHADER_READ_SAMPLED_IMAGE
-    {   VK_PIPELINE_STAGE_TESSELLATION_CONTROL_SHADER_BIT,
-        VK_ACCESS_SHADER_READ_BIT,
-        VK_IMAGE_LAYOUT_SHADER_READ_ONLY_OPTIMAL },
-    // THSVS_ACCESS_TESSELLATION_CONTROL_SHADER_READ_OTHER
-    {   VK_PIPELINE_STAGE_TESSELLATION_CONTROL_SHADER_BIT,
-        VK_ACCESS_SHADER_READ_BIT,
-        VK_IMAGE_LAYOUT_GENERAL},
-
-    // THSVS_ACCESS_TESSELLATION_EVALUATION_SHADER_READ_UNIFORM_BUFFER
-    {   VK_PIPELINE_STAGE_TESSELLATION_EVALUATION_SHADER_BIT,
-        VK_ACCESS_UNIFORM_READ_BIT,
-        VK_IMAGE_LAYOUT_UNDEFINED},
-    // THSVS_ACCESS_TESSELLATION_EVALUATION_SHADER_READ_SAMPLED_IMAGE
-    {   VK_PIPELINE_STAGE_TESSELLATION_EVALUATION_SHADER_BIT,
-        VK_ACCESS_SHADER_READ_BIT,
-        VK_IMAGE_LAYOUT_SHADER_READ_ONLY_OPTIMAL },
-    // THSVS_ACCESS_TESSELLATION_EVALUATION_SHADER_READ_OTHER
-    {   VK_PIPELINE_STAGE_TESSELLATION_EVALUATION_SHADER_BIT,
-        VK_ACCESS_SHADER_READ_BIT,
-        VK_IMAGE_LAYOUT_GENERAL},
-
-    // THSVS_ACCESS_GEOMETRY_SHADER_READ_UNIFORM_BUFFER
-    {   VK_PIPELINE_STAGE_GEOMETRY_SHADER_BIT,
-        VK_ACCESS_UNIFORM_READ_BIT,
-        VK_IMAGE_LAYOUT_UNDEFINED},
-    // THSVS_ACCESS_GEOMETRY_SHADER_READ_SAMPLED_IMAGE
-    {   VK_PIPELINE_STAGE_GEOMETRY_SHADER_BIT,
-        VK_ACCESS_SHADER_READ_BIT,
-        VK_IMAGE_LAYOUT_SHADER_READ_ONLY_OPTIMAL },
-    // THSVS_ACCESS_GEOMETRY_SHADER_READ_OTHER
-    {   VK_PIPELINE_STAGE_GEOMETRY_SHADER_BIT,
-        VK_ACCESS_SHADER_READ_BIT,
-        VK_IMAGE_LAYOUT_GENERAL},
-
-    // THSVS_ACCESS_FRAGMENT_SHADER_READ_UNIFORM_BUFFER
-    {   VK_PIPELINE_STAGE_FRAGMENT_SHADER_BIT,
-        VK_ACCESS_UNIFORM_READ_BIT,
-        VK_IMAGE_LAYOUT_UNDEFINED},
-    // THSVS_ACCESS_FRAGMENT_SHADER_READ_SAMPLED_IMAGE
-    {   VK_PIPELINE_STAGE_FRAGMENT_SHADER_BIT,
-        VK_ACCESS_SHADER_READ_BIT,
-        VK_IMAGE_LAYOUT_SHADER_READ_ONLY_OPTIMAL },
-    // THSVS_ACCESS_FRAGMENT_SHADER_READ_COLOR_INPUT_ATTACHMENT
-    {   VK_PIPELINE_STAGE_FRAGMENT_SHADER_BIT,
-        VK_ACCESS_INPUT_ATTACHMENT_READ_BIT,
-        VK_IMAGE_LAYOUT_SHADER_READ_ONLY_OPTIMAL},
-    // THSVS_ACCESS_FRAGMENT_SHADER_READ_DEPTH_STENCIL_INPUT_ATTACHMENT
-    {   VK_PIPELINE_STAGE_FRAGMENT_SHADER_BIT,
-        VK_ACCESS_DEPTH_STENCIL_ATTACHMENT_READ_BIT,
-        VK_IMAGE_LAYOUT_DEPTH_STENCIL_READ_ONLY_OPTIMAL},
-    // THSVS_ACCESS_FRAGMENT_SHADER_READ_OTHER
-    {   VK_PIPELINE_STAGE_FRAGMENT_SHADER_BIT,
-        VK_ACCESS_SHADER_READ_BIT,
-        VK_IMAGE_LAYOUT_GENERAL},
-    // THSVS_ACCESS_COLOR_ATTACHMENT_READ
-    {   VK_PIPELINE_STAGE_COLOR_ATTACHMENT_OUTPUT_BIT,
-        VK_ACCESS_COLOR_ATTACHMENT_READ_BIT,
-        VK_IMAGE_LAYOUT_COLOR_ATTACHMENT_OPTIMAL},
-    // THSVS_ACCESS_DEPTH_STENCIL_ATTACHMENT_READ
-    {   VK_PIPELINE_STAGE_EARLY_FRAGMENT_TESTS_BIT | VK_PIPELINE_STAGE_LATE_FRAGMENT_TESTS_BIT,
-        VK_ACCESS_DEPTH_STENCIL_ATTACHMENT_READ_BIT,
-        VK_IMAGE_LAYOUT_DEPTH_STENCIL_READ_ONLY_OPTIMAL},
-
-    // THSVS_ACCESS_COMPUTE_SHADER_READ_UNIFORM_BUFFER
-    {   VK_PIPELINE_STAGE_COMPUTE_SHADER_BIT,
-        VK_ACCESS_UNIFORM_READ_BIT,
-        VK_IMAGE_LAYOUT_UNDEFINED},
-    // THSVS_ACCESS_COMPUTE_SHADER_READ_SAMPLED_IMAGE
-    {   VK_PIPELINE_STAGE_COMPUTE_SHADER_BIT,
-        VK_ACCESS_SHADER_READ_BIT,
-        VK_IMAGE_LAYOUT_SHADER_READ_ONLY_OPTIMAL },
-    // THSVS_ACCESS_COMPUTE_SHADER_READ_OTHER
-    {   VK_PIPELINE_STAGE_COMPUTE_SHADER_BIT,
-        VK_ACCESS_SHADER_READ_BIT,
-        VK_IMAGE_LAYOUT_GENERAL},
-
-    // THSVS_ACCESS_ANY_SHADER_READ_UNIFORM_BUFFER
-    {   VK_PIPELINE_STAGE_ALL_COMMANDS_BIT,
-        VK_ACCESS_UNIFORM_READ_BIT,
-        VK_IMAGE_LAYOUT_UNDEFINED},
-    // THSVS_ACCESS_ANY_SHADER_READ_UNIFORM_BUFFER_OR_VERTEX_BUFFER
-    {   VK_PIPELINE_STAGE_ALL_COMMANDS_BIT,
-        VK_ACCESS_UNIFORM_READ_BIT | VK_ACCESS_VERTEX_ATTRIBUTE_READ_BIT,
-        VK_IMAGE_LAYOUT_UNDEFINED},
-    // THSVS_ACCESS_ANY_SHADER_READ_SAMPLED_IMAGE
-    {   VK_PIPELINE_STAGE_ALL_COMMANDS_BIT,
-        VK_ACCESS_SHADER_READ_BIT,
-        VK_IMAGE_LAYOUT_SHADER_READ_ONLY_OPTIMAL },
-    // THSVS_ACCESS_ANY_SHADER_READ_OTHER
-    {   VK_PIPELINE_STAGE_ALL_COMMANDS_BIT,
-        VK_ACCESS_SHADER_READ_BIT,
-        VK_IMAGE_LAYOUT_GENERAL},
-
-    // THSVS_ACCESS_TRANSFER_READ
-    {   VK_PIPELINE_STAGE_TRANSFER_BIT,
-        VK_ACCESS_TRANSFER_READ_BIT,
-        VK_IMAGE_LAYOUT_TRANSFER_SRC_OPTIMAL},
-    // THSVS_ACCESS_HOST_READ
-    {   VK_PIPELINE_STAGE_HOST_BIT,
-        VK_ACCESS_HOST_READ_BIT,
-        VK_IMAGE_LAYOUT_GENERAL},
-    // THSVS_ACCESS_PRESENT
-    {   VK_PIPELINE_STAGE_TOP_OF_PIPE_BIT,
-        0,
-        VK_IMAGE_LAYOUT_PRESENT_SRC_KHR},
-
-// Write access
-    // THSVS_ACCESS_COMMAND_BUFFER_WRITE_NVX
-    {   VK_PIPELINE_STAGE_COMMAND_PROCESS_BIT_NVX,
-        VK_ACCESS_COMMAND_PROCESS_WRITE_BIT_NVX,
-        VK_IMAGE_LAYOUT_UNDEFINED},
-
-    // THSVS_ACCESS_VERTEX_SHADER_WRITE
-    {   VK_PIPELINE_STAGE_VERTEX_SHADER_BIT,
-        VK_ACCESS_SHADER_WRITE_BIT,
-        VK_IMAGE_LAYOUT_GENERAL},
-    // THSVS_ACCESS_TESSELLATION_CONTROL_SHADER_WRITE
-    {   VK_PIPELINE_STAGE_TESSELLATION_CONTROL_SHADER_BIT,
-        VK_ACCESS_SHADER_WRITE_BIT,
-        VK_IMAGE_LAYOUT_GENERAL},
-    // THSVS_ACCESS_TESSELLATION_EVALUATION_SHADER_WRITE
-    {   VK_PIPELINE_STAGE_TESSELLATION_EVALUATION_SHADER_BIT,
-        VK_ACCESS_SHADER_WRITE_BIT,
-        VK_IMAGE_LAYOUT_GENERAL},
-    // THSVS_ACCESS_GEOMETRY_SHADER_WRITE
-    {   VK_PIPELINE_STAGE_GEOMETRY_SHADER_BIT,
-        VK_ACCESS_SHADER_WRITE_BIT,
-        VK_IMAGE_LAYOUT_GENERAL},
-    // THSVS_ACCESS_FRAGMENT_SHADER_WRITE
-    {   VK_PIPELINE_STAGE_FRAGMENT_SHADER_BIT,
-        VK_ACCESS_SHADER_WRITE_BIT,
-        VK_IMAGE_LAYOUT_GENERAL},
-    // THSVS_ACCESS_COLOR_ATTACHMENT_WRITE
-    {   VK_PIPELINE_STAGE_COLOR_ATTACHMENT_OUTPUT_BIT,
-        VK_ACCESS_COLOR_ATTACHMENT_WRITE_BIT,
-        VK_IMAGE_LAYOUT_COLOR_ATTACHMENT_OPTIMAL},
-    // THSVS_ACCESS_DEPTH_STENCIL_ATTACHMENT_WRITE
-    {   VK_PIPELINE_STAGE_EARLY_FRAGMENT_TESTS_BIT | VK_PIPELINE_STAGE_LATE_FRAGMENT_TESTS_BIT,
-        VK_ACCESS_DEPTH_STENCIL_ATTACHMENT_WRITE_BIT,
-        VK_IMAGE_LAYOUT_DEPTH_STENCIL_ATTACHMENT_OPTIMAL},
-    // THSVS_ACCESS_DEPTH_ATTACHMENT_WRITE_STENCIL_READ_ONLY
-    {   VK_PIPELINE_STAGE_EARLY_FRAGMENT_TESTS_BIT | VK_PIPELINE_STAGE_LATE_FRAGMENT_TESTS_BIT,
-        VK_ACCESS_DEPTH_STENCIL_ATTACHMENT_WRITE_BIT | VK_ACCESS_DEPTH_STENCIL_ATTACHMENT_READ_BIT,
-        VK_IMAGE_LAYOUT_DEPTH_ATTACHMENT_STENCIL_READ_ONLY_OPTIMAL_KHR},
-    // THSVS_ACCESS_STENCIL_ATTACHMENT_WRITE_DEPTH_READ_ONLY
-    {   VK_PIPELINE_STAGE_EARLY_FRAGMENT_TESTS_BIT | VK_PIPELINE_STAGE_LATE_FRAGMENT_TESTS_BIT,
-        VK_ACCESS_DEPTH_STENCIL_ATTACHMENT_WRITE_BIT | VK_ACCESS_DEPTH_STENCIL_ATTACHMENT_READ_BIT,
-        VK_IMAGE_LAYOUT_DEPTH_READ_ONLY_STENCIL_ATTACHMENT_OPTIMAL_KHR},
-
-    // THSVS_ACCESS_COMPUTE_SHADER_WRITE
-    {   VK_PIPELINE_STAGE_COMPUTE_SHADER_BIT,
-        VK_ACCESS_SHADER_WRITE_BIT,
-        VK_IMAGE_LAYOUT_GENERAL},
-
-    // THSVS_ACCESS_ANY_SHADER_WRITE
-    {   VK_PIPELINE_STAGE_ALL_COMMANDS_BIT,
-        VK_ACCESS_SHADER_WRITE_BIT,
-        VK_IMAGE_LAYOUT_GENERAL},
-
-    // THSVS_ACCESS_TRANSFER_WRITE
-    {   VK_PIPELINE_STAGE_TRANSFER_BIT,
-        VK_ACCESS_TRANSFER_WRITE_BIT,
-        VK_IMAGE_LAYOUT_TRANSFER_DST_OPTIMAL},
-    // THSVS_ACCESS_HOST_WRITE
-    {   VK_PIPELINE_STAGE_HOST_BIT,
-        VK_ACCESS_HOST_WRITE_BIT,
-        VK_IMAGE_LAYOUT_GENERAL},
-
-    // THSVS_ACCESS_COLOR_ATTACHMENT_READ_WRITE
-    {   VK_PIPELINE_STAGE_COLOR_ATTACHMENT_OUTPUT_BIT,
-        VK_ACCESS_COLOR_ATTACHMENT_READ_BIT | VK_ACCESS_COLOR_ATTACHMENT_WRITE_BIT,
-        VK_IMAGE_LAYOUT_COLOR_ATTACHMENT_OPTIMAL},
-    // THSVS_ACCESS_GENERAL
-    {   VK_PIPELINE_STAGE_ALL_COMMANDS_BIT,
-        VK_ACCESS_MEMORY_READ_BIT | VK_ACCESS_MEMORY_WRITE_BIT,
-        VK_IMAGE_LAYOUT_GENERAL}
-};
-
-void thsvsGetVulkanMemoryBarrier(
-    ThsvsGlobalBarrier      thBarrier,
-    VkPipelineStageFlags*   pSrcStages,
-    VkPipelineStageFlags*   pDstStages,
-    VkMemoryBarrier*        pVkBarrier)
-{
-    *pSrcStages               = VK_PIPELINE_STAGE_TOP_OF_PIPE_BIT;
-    *pDstStages               = VK_PIPELINE_STAGE_BOTTOM_OF_PIPE_BIT;
-    pVkBarrier->sType         = VK_STRUCTURE_TYPE_MEMORY_BARRIER;
-    pVkBarrier->pNext         = NULL;
-    pVkBarrier->srcAccessMask = 0;
-    pVkBarrier->dstAccessMask = 0;
-
-    for (int i = 0; i < thBarrier.prevAccessCount; ++i)
-    {
-        ThsvsAccessType prevAccess = thBarrier.pPrevAccesses[i];
-        const ThsvsVkAccessInfo* pPrevAccessInfo = &ThsvsAccessMap[prevAccess];
-
-#ifdef THSVS_ERROR_CHECK_POTENTIAL_HAZARD
-        // Asserts that the access is a read, else it's a write and it should appear on its own.
-        assert(prevAccess <= THSVS_ACCESS_PRESENT || thBarrier.prevAccessCount == 1);
-#endif
-
-        *pSrcStages |= pPrevAccessInfo->stageMask;
-        if (prevAccess > THSVS_ACCESS_PRESENT)
-            pVkBarrier->srcAccessMask |= pPrevAccessInfo->accessMask;
-    }
-
-    for (int i = 0; i < thBarrier.nextAccessCount; ++i)
-    {
-        ThsvsAccessType nextAccess = thBarrier.pNextAccesses[i];
-        const ThsvsVkAccessInfo* pNextAccessInfo = &ThsvsAccessMap[nextAccess];
-
-#ifdef THSVS_ERROR_CHECK_POTENTIAL_HAZARD
-        // Asserts that the access is a read, else it's a write and it should appear on its own.
-        assert(nextAccess <= THSVS_ACCESS_PRESENT || thBarrier.nextAccessCount == 1);
-#endif
-        *pDstStages |= pNextAccessInfo->stageMask;
-        pVkBarrier->dstAccessMask |= pNextAccessInfo->accessMask;
-    }
-}
-
-void thsvsGetVulkanBufferMemoryBarrier(
-    ThsvsBufferBarrier      thBarrier,
-    VkPipelineStageFlags*   pSrcStages,
-    VkPipelineStageFlags*   pDstStages,
-    VkBufferMemoryBarrier*  pVkBarrier)
-{
-    *pSrcStages                     = VK_PIPELINE_STAGE_TOP_OF_PIPE_BIT;
-    *pDstStages                     = VK_PIPELINE_STAGE_BOTTOM_OF_PIPE_BIT;
-    pVkBarrier->sType               = VK_STRUCTURE_TYPE_BUFFER_MEMORY_BARRIER;
-    pVkBarrier->pNext               = NULL;
-    pVkBarrier->srcAccessMask       = 0;
-    pVkBarrier->dstAccessMask       = 0;
-    pVkBarrier->srcQueueFamilyIndex = thBarrier.srcQueueFamilyIndex;
-    pVkBarrier->dstQueueFamilyIndex = thBarrier.dstQueueFamilyIndex;
-    pVkBarrier->buffer              = thBarrier.buffer;
-    pVkBarrier->offset              = thBarrier.offset;
-    pVkBarrier->size                = thBarrier.size;
-
-    for (int i = 0; i < thBarrier.prevAccessCount; ++i)
-    {
-        ThsvsAccessType prevAccess = thBarrier.pPrevAccesses[i];
-        const ThsvsVkAccessInfo* pPrevAccessInfo = &ThsvsAccessMap[prevAccess];
-
-#ifdef THSVS_ERROR_CHECK_POTENTIAL_HAZARD
-        // Asserts that the access is a read, else it's a write and it should appear on its own.
-        assert(prevAccess <= THSVS_ACCESS_PRESENT || thBarrier.prevAccessCount == 1);
-#endif
-
-        *pSrcStages |= pPrevAccessInfo->stageMask;
-        if (prevAccess > THSVS_ACCESS_PRESENT)
-            pVkBarrier->srcAccessMask |= pPrevAccessInfo->accessMask;
-    }
-
-    for (int i = 0; i < thBarrier.nextAccessCount; ++i)
-    {
-        ThsvsAccessType nextAccess = thBarrier.pNextAccesses[i];
-        const ThsvsVkAccessInfo* pNextAccessInfo = &ThsvsAccessMap[nextAccess];
-
-#ifdef THSVS_ERROR_CHECK_POTENTIAL_HAZARD
-        // Asserts that the access is a read, else it's a write and it should appear on its own.
-        assert(nextAccess <= THSVS_ACCESS_PRESENT || thBarrier.nextAccessCount == 1);
-#endif
-
-        *pDstStages |= pNextAccessInfo->stageMask;
-        pVkBarrier->dstAccessMask |= pNextAccessInfo->accessMask;
-    }
-}
-
-void thsvsGetVulkanImageMemoryBarrier(
-    ThsvsImageBarrier       thBarrier,
-    VkPipelineStageFlags*   pSrcStages,
-    VkPipelineStageFlags*   pDstStages,
-    VkImageMemoryBarrier*   pVkBarrier)
-{
-    *pSrcStages                     = VK_PIPELINE_STAGE_TOP_OF_PIPE_BIT;
-    *pDstStages                     = VK_PIPELINE_STAGE_BOTTOM_OF_PIPE_BIT;
-    pVkBarrier->sType               = VK_STRUCTURE_TYPE_IMAGE_MEMORY_BARRIER;
-    pVkBarrier->pNext               = NULL;
-    pVkBarrier->srcAccessMask       = 0;
-    pVkBarrier->dstAccessMask       = 0;
-    pVkBarrier->srcQueueFamilyIndex = thBarrier.srcQueueFamilyIndex;
-    pVkBarrier->dstQueueFamilyIndex = thBarrier.dstQueueFamilyIndex;
-    pVkBarrier->image               = thBarrier.image;
-    pVkBarrier->subresourceRange    = thBarrier.subresourceRange;
-
-    for (int i = 0; i < thBarrier.prevAccessCount; ++i)
-    {
-        ThsvsAccessType prevAccess = thBarrier.pPrevAccesses[i];
-        const ThsvsVkAccessInfo* pPrevAccessInfo = &ThsvsAccessMap[prevAccess];
-
-#ifdef THSVS_ERROR_CHECK_POTENTIAL_HAZARD
-        assert(prevAccess < THSVS_NUM_ACCESS_TYPES); // Make sure the lookup is in range
-        // Asserts that the access is a read, else it's a write and it should appear on its own.
-        assert(prevAccess <= THSVS_ACCESS_PRESENT || thBarrier.prevAccessCount == 1);
-#endif
-
-        *pSrcStages |= pPrevAccessInfo->stageMask;
-        if (prevAccess > THSVS_ACCESS_PRESENT)
-            pVkBarrier->srcAccessMask |= pPrevAccessInfo->accessMask;
-
-        if (thBarrier.discardContents == VK_TRUE)
-        {
-            pVkBarrier->oldLayout = VK_IMAGE_LAYOUT_UNDEFINED;
-        }
-        else
-        {
-            VkImageLayout layout;
-
-            switch(thBarrier.prevLayout)
-            {
-                case THSVS_IMAGE_LAYOUT_GENERAL:
-                    if (prevAccess == THSVS_ACCESS_PRESENT)
-                        layout = VK_IMAGE_LAYOUT_PRESENT_SRC_KHR;
-                    else
-                        layout = VK_IMAGE_LAYOUT_GENERAL;
-                    break;
-                case THSVS_IMAGE_LAYOUT_OPTIMAL:
-                    layout = pPrevAccessInfo->imageLayout;
-                    break;
-                case THSVS_IMAGE_LAYOUT_GENERAL_AND_PRESENTATION:
-                    layout = VK_IMAGE_LAYOUT_SHARED_PRESENT_KHR;
-                    break;
-            }
-
-            pVkBarrier->oldLayout = layout;
-#ifdef THSVS_ERROR_CHECK_MIXED_IMAGE_LAYOUT
-            assert(pVkBarrier->oldLayout == VK_IMAGE_LAYOUT_UNDEFINED ||
-                   pVkBarrier->oldLayout == layout);
-#endif
-        }
-
-#ifdef THSVS_ERROR_CHECK_COULD_USE_GLOBAL_BARRIER
-    assert(pVkBarrier->srcQueueFamilyIndex != pVkBarrier->dstQueueFamilyIndex);
-#endif
-    }
-
-    for (int i = 0; i < thBarrier.nextAccessCount; ++i)
-    {
-        ThsvsAccessType nextAccess = thBarrier.pNextAccesses[i];
-        VkImageLayout layout;
-        const ThsvsVkAccessInfo* pNextAccessInfo = &ThsvsAccessMap[nextAccess];
-
-#ifdef THSVS_ERROR_CHECK_POTENTIAL_HAZARD
-        assert(nextAccess < THSVS_NUM_ACCESS_TYPES); // Make sure the lookup is in range
-        // Asserts that the access is a read, else it's a write and it should appear on its own.
-        assert(nextAccess <= THSVS_ACCESS_PRESENT || thBarrier.nextAccessCount == 1);
-#endif
-
-        *pDstStages |= pNextAccessInfo->stageMask;
-        pVkBarrier->dstAccessMask |= pNextAccessInfo->accessMask;
-
-        switch(thBarrier.nextLayout)
-        {
-            case THSVS_IMAGE_LAYOUT_GENERAL:
-                if (nextAccess == THSVS_ACCESS_PRESENT)
-                    layout = VK_IMAGE_LAYOUT_PRESENT_SRC_KHR;
-                else
-                    layout = VK_IMAGE_LAYOUT_GENERAL;
-                break;
-            case THSVS_IMAGE_LAYOUT_OPTIMAL:
-                layout = pNextAccessInfo->imageLayout;
-                break;
-            case THSVS_IMAGE_LAYOUT_GENERAL_AND_PRESENTATION:
-                layout = VK_IMAGE_LAYOUT_SHARED_PRESENT_KHR;
-                break;
-        }
-
-        pVkBarrier->newLayout = layout;
-#ifdef THSVS_ERROR_CHECK_MIXED_IMAGE_LAYOUT
-        assert(pVkBarrier->newLayout == VK_IMAGE_LAYOUT_UNDEFINED ||
-               pVkBarrier->newLayout == layout);
-#endif
-    }
-
-#ifdef THSVS_ERROR_CHECK_COULD_USE_GLOBAL_BARRIER
-    assert(pVkBarrier->newLayout != pVkBarrier->oldLayout ||
-           pVkBarrier->srcQueueFamilyIndex != pVkBarrier->dstQueueFamilyIndex);
-#endif
-}
-
-void thsvsCmdPipelineBarrier(
-    VkCommandBuffer           commandBuffer,
-    const ThsvsGlobalBarrier* pGlobalBarrier,
-    uint32_t                  bufferBarrierCount,
-    const ThsvsBufferBarrier* pBufferBarriers,
-    uint32_t                  imageBarrierCount,
-    const ThsvsImageBarrier*  pImageBarriers)
-{
-    VkMemoryBarrier        memoryBarrier;
-    // Vulkan pipeline barrier command parameters
-    //                     commandBuffer;
-    VkPipelineStageFlags   srcStageMask             = VK_PIPELINE_STAGE_TOP_OF_PIPE_BIT;
-    VkPipelineStageFlags   dstStageMask             = VK_PIPELINE_STAGE_BOTTOM_OF_PIPE_BIT;
-    uint32_t               memoryBarrierCount       = (pGlobalBarrier != NULL) ? 1 : 0;
-    VkMemoryBarrier*       pMemoryBarriers          = (pGlobalBarrier != NULL) ? &memoryBarrier : NULL;
-    uint32_t               bufferMemoryBarrierCount = bufferBarrierCount;
-    VkBufferMemoryBarrier* pBufferMemoryBarriers    = NULL;
-    uint32_t               imageMemoryBarrierCount  = imageBarrierCount;
-    VkImageMemoryBarrier*  pImageMemoryBarriers     = NULL;
-
-    // Global memory barrier
-    if (pGlobalBarrier != NULL)
-    {
-        thsvsGetVulkanMemoryBarrier(*pGlobalBarrier, &srcStageMask, &dstStageMask, pMemoryBarriers);
-    }
-
-    // Buffer memory barriers
-    if (bufferBarrierCount > 0)
-    {
-        pBufferMemoryBarriers = (VkBufferMemoryBarrier*)temp_alloc(sizeof(VkBufferMemoryBarrier) * bufferMemoryBarrierCount);
-
-        for (int i = 0; i < bufferBarrierCount; ++i)
-        {
-            thsvsGetVulkanBufferMemoryBarrier(pBufferBarriers[i], &srcStageMask, &dstStageMask, &pBufferMemoryBarriers[i]);
-        }
-    }
-
-    // Image memory barriers
-    if (imageBarrierCount > 0)
-    {
-        pImageMemoryBarriers = (VkImageMemoryBarrier*)temp_alloc(sizeof(VkImageMemoryBarrier) * imageMemoryBarrierCount);
-
-        for (int i = 0; i < imageBarrierCount; ++i)
-        {
-            thsvsGetVulkanImageMemoryBarrier(pImageBarriers[i], &srcStageMask, &dstStageMask, &pImageMemoryBarriers[i]);
-        }
-    }
-
-    vkCmdPipelineBarrier(
-        commandBuffer,
-        srcStageMask,
-        dstStageMask,
-        0,
-        memoryBarrierCount,
-        pMemoryBarriers,
-        bufferMemoryBarrierCount,
-        pBufferMemoryBarriers,
-        imageMemoryBarrierCount,
-        pImageMemoryBarriers);
-
-    temp_free(pBufferMemoryBarriers);
-    temp_free(pImageMemoryBarriers);
-}
-
-void thsvsCmdSetEvent(
-    VkCommandBuffer           commandBuffer,
-    VkEvent                   event,
-    uint32_t                  prevAccessCount,
-    const ThsvsAccessType*    pPrevAccesses)
-{
-    VkPipelineStageFlags stageMask = VK_PIPELINE_STAGE_TOP_OF_PIPE_BIT;
-
-    for (int i = 0; i < prevAccessCount; ++i)
-    {
-        ThsvsAccessType prevAccess = pPrevAccesses[i];
-        const ThsvsVkAccessInfo* pPrevAccessInfo = &ThsvsAccessMap[prevAccess];
-
-        stageMask |= pPrevAccessInfo->stageMask;
-    }
-
-    vkCmdSetEvent(
-        commandBuffer,
-        event,
-        stageMask);
-}
-
-void thsvsCmdResetEvent(
-    VkCommandBuffer           commandBuffer,
-    VkEvent                   event,
-    uint32_t                  prevAccessCount,
-    const ThsvsAccessType*    pPrevAccesses)
-{
-    VkPipelineStageFlags stageMask = VK_PIPELINE_STAGE_TOP_OF_PIPE_BIT;
-
-    for (int i = 0; i < prevAccessCount; ++i)
-    {
-        ThsvsAccessType prevAccess = pPrevAccesses[i];
-        const ThsvsVkAccessInfo* pPrevAccessInfo = &ThsvsAccessMap[prevAccess];
-
-        stageMask |= pPrevAccessInfo->stageMask;
-    }
-
-    vkCmdResetEvent(
-        commandBuffer,
-        event,
-        stageMask);
-}
-
-void thsvsCmdWaitEvents(
-    VkCommandBuffer           commandBuffer,
-    uint32_t                  eventCount,
-    const VkEvent*            pEvents,
-    const ThsvsGlobalBarrier* pGlobalBarrier,
-    uint32_t                  bufferBarrierCount,
-    const ThsvsBufferBarrier* pBufferBarriers,
-    uint32_t                  imageBarrierCount,
-    const ThsvsImageBarrier*  pImageBarriers)
-{
-    VkMemoryBarrier        memoryBarrier;
-    // Vulkan pipeline barrier command parameters
-    //                     commandBuffer;
-    //                     eventCount;
-    //                     pEvents;
-    VkPipelineStageFlags   srcStageMask             = VK_PIPELINE_STAGE_TOP_OF_PIPE_BIT;
-    VkPipelineStageFlags   dstStageMask             = VK_PIPELINE_STAGE_BOTTOM_OF_PIPE_BIT;
-    uint32_t               memoryBarrierCount       = (pGlobalBarrier != NULL) ? 1 : 0;
-    VkMemoryBarrier*       pMemoryBarriers          = (pGlobalBarrier != NULL) ? &memoryBarrier : NULL;
-    uint32_t               bufferMemoryBarrierCount = bufferBarrierCount;
-    VkBufferMemoryBarrier* pBufferMemoryBarriers    = NULL;
-    uint32_t               imageMemoryBarrierCount  = imageBarrierCount;
-    VkImageMemoryBarrier*  pImageMemoryBarriers     = NULL;
-
-    // Global memory barrier
-    if (pGlobalBarrier != NULL)
-    {
-        thsvsGetVulkanMemoryBarrier(*pGlobalBarrier, &srcStageMask, &dstStageMask, pMemoryBarriers);
-    }
-
-    // Buffer memory barriers
-    if (bufferBarrierCount > 0)
-    {
-        pBufferMemoryBarriers = (VkBufferMemoryBarrier*)temp_alloc(sizeof(VkBufferMemoryBarrier) * bufferMemoryBarrierCount);
-
-        for (int i = 0; i < bufferBarrierCount; ++i)
-        {
-            thsvsGetVulkanBufferMemoryBarrier(pBufferBarriers[i], &srcStageMask, &dstStageMask, &pBufferMemoryBarriers[i]);
-        }
-    }
-
-    // Image memory barriers
-    if (imageBarrierCount > 0)
-    {
-        pImageMemoryBarriers = (VkImageMemoryBarrier*)temp_alloc(sizeof(VkImageMemoryBarrier) * imageMemoryBarrierCount);
-
-        for (int i = 0; i < imageBarrierCount; ++i)
-        {
-            thsvsGetVulkanImageMemoryBarrier(pImageBarriers[i], &srcStageMask, &dstStageMask, &pImageMemoryBarriers[i]);
-        }
-    }
-
-    vkCmdWaitEvents(
-        commandBuffer,
-        eventCount,
-        pEvents,
-        srcStageMask,
-        dstStageMask,
-        memoryBarrierCount,
-        pMemoryBarriers,
-        bufferMemoryBarrierCount,
-        pBufferMemoryBarriers,
-        imageMemoryBarrierCount,
-        pImageMemoryBarriers);
-
-    temp_free(pBufferMemoryBarriers);
-    temp_free(pImageMemoryBarriers);
-}
-
-#endif // THSVS_SIMPLER_VULKAN_SYNCHRONIZATION_IMPLEMENTATION
+// Copyright (c) 2017 Tobias Hector
+
+// Permission is hereby granted, free of charge, to any person obtaining a copy of
+// this software and associated documentation files (the "Software"), to deal in
+// the Software without restriction, including without limitation the rights to
+// use, copy, modify, merge, publish, distribute, sublicense, and/or sell copies
+// of the Software, and to permit persons to whom the Software is furnished to do
+// so, subject to the following conditions:
+
+// The above copyright notice and this permission notice shall be included in all
+// copies or substantial portions of the Software.
+
+// THE SOFTWARE IS PROVIDED "AS IS", WITHOUT WARRANTY OF ANY KIND, EXPRESS OR
+// IMPLIED, INCLUDING BUT NOT LIMITED TO THE WARRANTIES OF MERCHANTABILITY,
+// FITNESS FOR A PARTICULAR PURPOSE AND NONINFRINGEMENT. IN NO EVENT SHALL THE
+// AUTHORS OR COPYRIGHT HOLDERS BE LIABLE FOR ANY CLAIM, DAMAGES OR OTHER
+// LIABILITY, WHETHER IN AN ACTION OF CONTRACT, TORT OR OTHERWISE, ARISING FROM,
+// OUT OF OR IN CONNECTION WITH THE SOFTWARE OR THE USE OR OTHER DEALINGS IN THE
+// SOFTWARE.
+
+//// Simpler Vulkan Synchronization ////
+/*
+In an effort to make Vulkan synchronization more accessible, I created this
+stb-inspired single-header library in order to somewhat simplify the core
+synchronization mechanisms in Vulkan - pipeline barriers and events.
+
+Rather than the complex maze of enums and bit flags in Vulkan - many
+combinations of which are invalid or nonsensical - this library collapses
+this to a much shorter list of 40 distinct usage types, and a couple of
+options for handling image layouts.
+
+Use of other synchronization mechanisms such as semaphores, fences and render
+passes are not addressed in this API at present.
+
+USAGE
+
+   #define the symbol THSVS_SIMPLER_VULKAN_SYNCHRONIZATION_IMPLEMENTATION in
+   *one* C/C++ file before the #include of this file; the implementation
+   will be generated in that file.
+
+VERSION
+
+    alpha.6
+
+    Alpha.6 fixes a typo (VK_ACCESS_TYPE_MEMORY_READ|WRITE_BIT should have been VK_ACCESS_MEMORY_READ|WRITE_BIT), and sets the pipeline stage src and dst flag bits to VK_PIPELINE_STAGE_TOP_OF_PIPE_BIT and VK_PIPELINE_STAGE_BOTTOM_OF_PIPE_BIT during initialization, not 0 as per alpha.5
+
+VERSION HISTORY
+
+    alpha.5
+
+    Alpha.5 now correctly zeros out the pipeline stage flags before trying to incrementally set bits on them... common theme here, whoops.
+
+    alpha.4
+
+    Alpha.4 now correctly zeros out the access types before trying to incrementally set bits on them (!)
+
+    alpha.3
+
+    Alpha.3 changes the following:
+
+    Uniform and vertex buffer access in one enum, matching D3D12_RESOURCE_STATE_VERTEX_AND_CONSTANT_BUFFER:
+     - THSVS_ACCESS_ANY_SHADER_READ_UNIFORM_BUFFER_OR_VERTEX_BUFFER
+
+    Color read *and* write access, matching D3D12_RESOURCE_STATE_RENDER_TARGET:
+     - THSVS_ACCESS_COLOR_ATTACHMENT_READ_WRITE
+
+    Also the "THSVS_ACCESS_*_SHADER_READ_SAMPLED_IMAGE" enums have been renamed to the form "THSVS_ACCESS_*_SHADER_READ_SAMPLED_IMAGE_OR_UNIFORM_TEXEL_BUFFER"
+
+    alpha.2
+
+    Alpha.2 adds four new resource states for "ANY SHADER ACCESS":
+     - THSVS_ACCESS_ANY_SHADER_READ_UNIFORM_BUFFER
+     - THSVS_ACCESS_ANY_SHADER_READ_SAMPLED_IMAGE
+     - THSVS_ACCESS_ANY_SHADER_READ_OTHER
+     - THSVS_ACCESS_ANY_SHADER_WRITE
+
+    alpha.1
+
+    Alpha.1 adds three new resource states:
+     - THSVS_ACCESS_GENERAL (Any access on the device)
+     - THSVS_ACCESS_DEPTH_ATTACHMENT_WRITE_STENCIL_READ_ONLY (Write access to only the depth aspect of a depth/stencil attachment)
+     - THSVS_ACCESS_STENCIL_ATTACHMENT_WRITE_DEPTH_READ_ONLY (Write access to only the stencil aspect of a depth/stencil attachment)
+
+    It also fixes a couple of typos, and adds clarification as to when extensions need to be enabled to use a feature.
+
+    alpha.0
+
+    This is the very first public release of this library; future revisions
+    of this API may change the API in an incompatible manner as feedback is
+    received.
+    Once the version becomes stable, incompatible changes will only be made
+    to major revisions of the API - minor revisions will only contain
+    bug fixes or minor additions.
+
+MEMORY ALLOCATION
+
+    The thsvsCmdPipelineBarrier and thWaitEvents commands allocate temporary
+    storage for the Vulkan barrier equivalents in order to pass them to the
+    respective Vulkan commands.
+
+    These use the `temp_alloc(size)` and `temp_free(x)` macros, which are by
+    default set to alloca(size) and (0), respectively.
+    If you don't want to use stack space or would rather use your own
+    allocation strategy, these can be overridden.
+
+    I'd rather avoid the need for these allocations in what are likely to be
+    high-traffic commands, but currently just want to ship something - may
+    revisit this at a future date based on feedback.
+
+EXPRESSIVENESS COMPARED TO RAW VULKAN
+
+    Despite the fact that this API is fairly simple, it expresses 99% of
+    what you'd actually ever want to do in practice.
+    Adding the missing expressiveness would result in increased complexity
+    which didn't seem worth the trade off - however I would consider adding
+    something for them in future if it becomes an issue.
+
+    Here's a list of known things you can't express:
+
+    * Execution only dependencies cannot be expressed.
+      These are occasionally useful in conjunction with semaphores, or when
+      trying to be clever with scheduling - but their usage is both limited
+      and fairly tricky to get right anyway.
+    * Depth/Stencil Input Attachments can be read in a shader using either
+      VK_IMAGE_LAYOUT_SHADER_READ_ONLY_OPTIMAL or
+      VK_IMAGE_LAYOUT_DEPTH_STENCIL_READ_ONLY_OPTIMAL - this library
+      *always* uses VK_IMAGE_LAYOUT_DEPTH_STENCIL_READ_ONLY_OPTIMAL.
+      It's possible (though highly unlikely) when aliasing images that this
+      results in unnecessary transitions.
+
+ERROR CHECKS
+
+    By default, as with the Vulkan API, this library does NOT check for
+    errors.
+    However, a number of optional error checks (THSVS_ERROR_CHECK_*) can be
+    enabled by uncommenting the relevant #defines.
+    Currently, error checks simply assert at the point a failure is detected
+    and do not output an error message.
+    I certainly do not claim they capture *all* possible errors, but they
+    capture what should be some of the more common ones.
+    Use of the Vulkan Validation Layers in tandem with this library is
+    strongly recommended:
+        https://github.com/KhronosGroup/Vulkan-LoaderAndValidationLayers
+
+ISSUES
+
+    This header was clean of warnings using -Wall as of time of publishing
+    on both gcc 4.8.4 and clang 3.5, using the c99 standard.
+
+    There's a potential pitfall in thsvsCmdPipelineBarrier and thsvsCmdWaitEvents
+    where alloca is used for temporary allocations. See MEMORY ALLOCATION
+    for more information.
+
+    Testing of this library is so far extremely limited with no immediate
+    plans to add to that - so there's bound to be some amount of bugs.
+    Please raise these issues on the repo issue tracker, or provide a fix
+    via a pull request yourself if you're so inclined.
+*/
+
+#ifndef THSVS_SIMPLER_VULKAN_SYNCHRONIZATION_H
+#define THSVS_SIMPLER_VULKAN_SYNCHRONIZATION_H 1
+
+#include <stdint.h>
+
+/*
+ThsvsAccessType defines all potential resource usages in the Vulkan API.
+*/
+typedef enum ThsvsAccessType {
+    THSVS_ACCESS_NONE,                                                      // No access. Useful primarily for initialization
+
+// Read access
+    // Requires VK_NVX_device_generated_commands to be enabled
+    THSVS_ACCESS_COMMAND_BUFFER_READ_NVX,                                   // Command buffer read operation as defined by NVX_device_generated_commands
+
+    THSVS_ACCESS_INDIRECT_BUFFER,                                           // Read as an indirect buffer for drawing or dispatch
+    THSVS_ACCESS_INDEX_BUFFER,                                              // Read as an index buffer for drawing
+    THSVS_ACCESS_VERTEX_BUFFER,                                             // Read as a vertex buffer for drawing
+    THSVS_ACCESS_VERTEX_SHADER_READ_UNIFORM_BUFFER,                         // Read as a uniform buffer in a vertex shader
+    THSVS_ACCESS_VERTEX_SHADER_READ_SAMPLED_IMAGE_OR_UNIFORM_TEXEL_BUFFER,  // Read as a sampled image/uniform texel buffer in a vertex shader
+    THSVS_ACCESS_VERTEX_SHADER_READ_OTHER,                                  // Read as any other resource in a vertex shader
+    THSVS_ACCESS_TESSELLATION_CONTROL_SHADER_READ_UNIFORM_BUFFER,           // Read as a uniform buffer in a tessellation control shader
+    THSVS_ACCESS_TESSELLATION_CONTROL_SHADER_READ_SAMPLED_IMAGE_OR_UNIFORM_TEXEL_BUFFER, // Read as a sampled image/uniform texel buffer  in a tessellation control shader
+    THSVS_ACCESS_TESSELLATION_CONTROL_SHADER_READ_OTHER,                    // Read as any other resource in a tessellation control shader
+    THSVS_ACCESS_TESSELLATION_EVALUATION_SHADER_READ_UNIFORM_BUFFER,        // Read as a uniform buffer in a tessellation evaluation shader
+    THSVS_ACCESS_TESSELLATION_EVALUATION_SHADER_READ_SAMPLED_IMAGE_OR_UNIFORM_TEXEL_BUFFER, // Read as a sampled image/uniform texel buffer in a tessellation evaluation shader
+    THSVS_ACCESS_TESSELLATION_EVALUATION_SHADER_READ_OTHER,                 // Read as any other resource in a tessellation evaluation shader
+    THSVS_ACCESS_GEOMETRY_SHADER_READ_UNIFORM_BUFFER,                       // Read as a uniform buffer in a geometry shader
+    THSVS_ACCESS_GEOMETRY_SHADER_READ_SAMPLED_IMAGE_OR_UNIFORM_TEXEL_BUFFER,// Read as a sampled image/uniform texel buffer  in a geometry shader
+    THSVS_ACCESS_GEOMETRY_SHADER_READ_OTHER,                                // Read as any other resource in a geometry shader
+    THSVS_ACCESS_FRAGMENT_SHADER_READ_UNIFORM_BUFFER,                       // Read as a uniform buffer in a fragment shader
+    THSVS_ACCESS_FRAGMENT_SHADER_READ_SAMPLED_IMAGE_OR_UNIFORM_TEXEL_BUFFER,// Read as a sampled image/uniform texel buffer  in a fragment shader
+    THSVS_ACCESS_FRAGMENT_SHADER_READ_COLOR_INPUT_ATTACHMENT,               // Read as an input attachment with a color format in a fragment shader
+    THSVS_ACCESS_FRAGMENT_SHADER_READ_DEPTH_STENCIL_INPUT_ATTACHMENT,       // Read as an input attachment with a depth/stencil format in a fragment shader
+    THSVS_ACCESS_FRAGMENT_SHADER_READ_OTHER,                                // Read as any other resource in a fragment shader
+    THSVS_ACCESS_COLOR_ATTACHMENT_READ,                                     // Read by blending/logic operations or subpass load operations
+    THSVS_ACCESS_DEPTH_STENCIL_ATTACHMENT_READ,                             // Read by depth/stencil tests or subpass load operations
+    THSVS_ACCESS_COMPUTE_SHADER_READ_UNIFORM_BUFFER,                        // Read as a uniform buffer in a compute shader
+    THSVS_ACCESS_COMPUTE_SHADER_READ_SAMPLED_IMAGE_OR_UNIFORM_TEXEL_BUFFER, // Read as a sampled image/uniform texel buffer in a compute shader
+    THSVS_ACCESS_COMPUTE_SHADER_READ_OTHER,                                 // Read as any other resource in a compute shader
+    THSVS_ACCESS_ANY_SHADER_READ_UNIFORM_BUFFER,                            // Read as a uniform buffer in any shader
+    THSVS_ACCESS_ANY_SHADER_READ_UNIFORM_BUFFER_OR_VERTEX_BUFFER,           // Read as a uniform buffer in any shader, or a vertex buffer
+    THSVS_ACCESS_ANY_SHADER_READ_SAMPLED_IMAGE_OR_UNIFORM_TEXEL_BUFFER,     // Read as a sampled image in any shader
+    THSVS_ACCESS_ANY_SHADER_READ_OTHER,                                     // Read as any other resource (excluding attachments) in any shader
+    THSVS_ACCESS_TRANSFER_READ,                                             // Read as the source of a transfer operation
+    THSVS_ACCESS_HOST_READ,                                                 // Read on the host
+    THSVS_ACCESS_PRESENT,                                                   // Read by the presentation engine (i.e. vkQueuePresentKHR)
+
+// Write access
+    // Requires VK_NVX_device_generated_commands to be enabled
+    THSVS_ACCESS_COMMAND_BUFFER_WRITE_NVX,                                  // Command buffer write operation
+
+    THSVS_ACCESS_VERTEX_SHADER_WRITE,                                       // Written as any resource in a vertex shader
+    THSVS_ACCESS_TESSELLATION_CONTROL_SHADER_WRITE,                         // Written as any resource in a tessellation control shader
+    THSVS_ACCESS_TESSELLATION_EVALUATION_SHADER_WRITE,                      // Written as any resource in a tessellation evaluation shader
+    THSVS_ACCESS_GEOMETRY_SHADER_WRITE,                                     // Written as any resource in a geometry shader
+    THSVS_ACCESS_FRAGMENT_SHADER_WRITE,                                     // Written as any resource in a fragment shader
+    THSVS_ACCESS_COLOR_ATTACHMENT_WRITE,                                    // Written as a color attachment during rendering, or via a subpass store op
+    THSVS_ACCESS_DEPTH_STENCIL_ATTACHMENT_WRITE,                            // Written as a depth/stencil attachment during rendering, or via a subpass store op
+
+    // Requires VK_KHR_maintenance2 to be enabled
+    THSVS_ACCESS_DEPTH_ATTACHMENT_WRITE_STENCIL_READ_ONLY,                  // Written as a depth aspect of a depth/stencil attachment during rendering, whilst the stencil aspect is read-only
+    THSVS_ACCESS_STENCIL_ATTACHMENT_WRITE_DEPTH_READ_ONLY,                  // Written as a stencil aspect of a depth/stencil attachment during rendering, whilst the depth aspect is read-only
+
+    THSVS_ACCESS_COMPUTE_SHADER_WRITE,                                      // Written as any resource in a compute shader
+    THSVS_ACCESS_ANY_SHADER_WRITE,                                          // Written as any resource in any shader
+    THSVS_ACCESS_TRANSFER_WRITE,                                            // Written as the destination of a transfer operation
+    THSVS_ACCESS_HOST_WRITE,                                                // Written on the host
+
+    THSVS_ACCESS_COLOR_ATTACHMENT_READ_WRITE,                               // Read or written as a color attachment during rendering
+// General access
+    THSVS_ACCESS_GENERAL,                                                   // Covers any access - useful for debug, generally avoid for performance reasons
+
+// Number of access types
+    THSVS_NUM_ACCESS_TYPES
+} ThsvsAccessType;
+
+/*
+ThsvsImageLayout defines a handful of layout options for images.
+Rather than a list of all possible image layouts, this reduced list is
+correlated with the access types to map to the correct Vulkan layouts.
+THSVS_IMAGE_LAYOUT_OPTIMAL is usually preferred.
+*/
+typedef enum ThsvsImageLayout {
+    THSVS_IMAGE_LAYOUT_OPTIMAL,                 // Choose the most optimal layout for each usage. Performs layout transitions as appropriate for the access.
+    THSVS_IMAGE_LAYOUT_GENERAL,                 // Layout accessible by all Vulkan access types on a device - no layout transitions except for presentation
+
+    // Requires VK_KHR_shared_presentable_image to be enabled. Can only be used for shared presentable images (i.e. single-buffered swap chains).
+    THSVS_IMAGE_LAYOUT_GENERAL_AND_PRESENTATION // As GENERAL, but also allows presentation engines to access it - no layout transitions
+} ThsvsImageLayout;
+
+/*
+Global barriers define a set of accesses on multiple resources at once.
+If a buffer or image doesn't require a queue ownership transfer, or an image
+doesn't require a layout transition (e.g. you're using one of the GENERAL
+layouts) then a global barrier should be preferred.
+Simply define the previous and next access types of resources affected.
+*/
+typedef struct ThsvsGlobalBarrier {
+    uint32_t                prevAccessCount;
+    const ThsvsAccessType*  pPrevAccesses;
+    uint32_t                nextAccessCount;
+    const ThsvsAccessType*  pNextAccesses;
+} ThsvsGlobalBarrier;
+
+/*
+Buffer barriers should only be used when a queue family ownership transfer
+is required - prefer global barriers at all other times.
+
+Access types are defined in the same way as for a global memory barrier, but
+they only affect the buffer range identified by buffer, offset and size,
+rather than all resources.
+srcQueueFamilyIndex and dstQueueFamilyIndex will be passed unmodified into a
+VkBufferMemoryBarrier.
+
+A buffer barrier defining a queue ownership transfer needs to be executed
+twice - once by a queue in the source queue family, and then once again by a
+queue in the destination queue family, with a semaphore guaranteeing
+execution order between them.
+*/
+typedef struct ThsvsBufferBarrier {
+    uint32_t                prevAccessCount;
+    const ThsvsAccessType*  pPrevAccesses;
+    uint32_t                nextAccessCount;
+    const ThsvsAccessType*  pNextAccesses;
+    uint32_t                srcQueueFamilyIndex;
+    uint32_t                dstQueueFamilyIndex;
+    VkBuffer                buffer;
+    VkDeviceSize            offset;
+    VkDeviceSize            size;
+} ThsvsBufferBarrier;
+
+/*
+Image barriers should only be used when a queue family ownership transfer
+or an image layout transition is required - prefer global barriers at all
+other times.
+In general it is better to use image barriers with THSVS_IMAGE_LAYOUT_OPTIMAL
+than it is to use global barriers with images using either of the
+THSVS_IMAGE_LAYOUT_GENERAL* layouts.
+
+Access types are defined in the same way as for a global memory barrier, but
+they only affect the image subresource range identified by image and
+subresourceRange, rather than all resources.
+srcQueueFamilyIndex, dstQueueFamilyIndex, image, and subresourceRange will
+be passed unmodified into a VkImageMemoryBarrier.
+
+An image barrier defining a queue ownership transfer needs to be executed
+twice - once by a queue in the source queue family, and then once again by a
+queue in the destination queue family, with a semaphore guaranteeing
+execution order between them.
+
+If discardContents is set to true, the contents of the image become
+undefined after the barrier is executed, which can result in a performance
+boost over attempting to preserve the contents.
+This is particularly useful for transient images where the contents are
+going to be immediately overwritten. A good example of when to use this is
+when an application re-uses a presented image after vkAcquireNextImageKHR.
+*/
+typedef struct ThsvsImageBarrier {
+    uint32_t                prevAccessCount;
+    const ThsvsAccessType*  pPrevAccesses;
+    uint32_t                nextAccessCount;
+    const ThsvsAccessType*  pNextAccesses;
+    ThsvsImageLayout        prevLayout;
+    ThsvsImageLayout        nextLayout;
+    VkBool32                discardContents;
+    uint32_t                srcQueueFamilyIndex;
+    uint32_t                dstQueueFamilyIndex;
+    VkImage                 image;
+    VkImageSubresourceRange subresourceRange;
+} ThsvsImageBarrier;
+
+/*
+Mapping function that translates a global barrier into a set of source and
+destination pipeline stages, and a VkMemoryBarrier, that can be used with
+Vulkan's synchronization methods.
+*/
+void thsvsGetVulkanMemoryBarrier(
+    ThsvsGlobalBarrier      thBarrier,
+    VkPipelineStageFlags*   pSrcStages,
+    VkPipelineStageFlags*   pDstStages,
+    VkMemoryBarrier*        pVkBarrier);
+
+/*
+Mapping function that translates a buffer barrier into a set of source and
+destination pipeline stages, and a VkBufferMemoryBarrier, that can be used
+with Vulkan's synchronization methods.
+*/
+void thsvsGetVulkanBufferMemoryBarrier(
+    ThsvsBufferBarrier      thBarrier,
+    VkPipelineStageFlags*   pSrcStages,
+    VkPipelineStageFlags*   pDstStages,
+    VkBufferMemoryBarrier*  pVkBarrier);
+
+/*
+Mapping function that translates an image barrier into a set of source and
+destination pipeline stages, and a VkBufferMemoryBarrier, that can be used
+with Vulkan's synchronization methods.
+*/
+void thsvsGetVulkanImageMemoryBarrier(
+    ThsvsImageBarrier      thBarrier,
+    VkPipelineStageFlags*  pSrcStages,
+    VkPipelineStageFlags*  pDstStages,
+    VkImageMemoryBarrier*  pVkBarrier);
+
+/*
+Simplified wrapper around vkCmdPipelineBarrier.
+
+The mapping functions defined above are used to translate the passed in
+barrier definitions into a set of pipeline stages and native Vulkan memory
+barriers to be passed to vkCmdPipelineBarrier.
+
+commandBuffer is passed unmodified to vkCmdPipelineBarrier.
+*/
+void thsvsCmdPipelineBarrier(
+    VkCommandBuffer           commandBuffer,
+    const ThsvsGlobalBarrier* pGlobalBarrier,
+    uint32_t                  bufferBarrierCount,
+    const ThsvsBufferBarrier* pBufferBarriers,
+    uint32_t                  imageBarrierCount,
+    const ThsvsImageBarrier*  pImageBarriers);
+
+/*
+Wrapper around vkCmdSetEvent.
+
+Sets an event when the accesses defined by pPrevAccesses are completed.
+
+commandBuffer and event are passed unmodified to vkCmdSetEvent.
+*/
+void thsvsCmdSetEvent(
+    VkCommandBuffer           commandBuffer,
+    VkEvent                   event,
+    uint32_t                  prevAccessCount,
+    const ThsvsAccessType*    pPrevAccesses);
+
+/*
+Wrapper around vkCmdResetEvent.
+
+Resets an event when the accesses defined by pPrevAccesses are completed.
+
+commandBuffer and event are passed unmodified to vkCmdResetEvent.
+*/
+void thsvsCmdResetEvent(
+    VkCommandBuffer           commandBuffer,
+    VkEvent                   event,
+    uint32_t                  prevAccessCount,
+    const ThsvsAccessType*    pPrevAccesses);
+
+/*
+Simplified wrapper around vkCmdWaitEvents.
+
+The mapping functions defined above are used to translate the passed in
+barrier definitions into a set of pipeline stages and native Vulkan memory
+barriers to be passed to vkCmdPipelineBarrier.
+
+commandBuffer, eventCount, and pEvents are passed unmodified to
+vkCmdWaitEvents.
+*/
+void thsvsCmdWaitEvents(
+    VkCommandBuffer           commandBuffer,
+    uint32_t                  eventCount,
+    const VkEvent*            pEvents,
+    const ThsvsGlobalBarrier* pGlobalBarrier,
+    uint32_t                  bufferBarrierCount,
+    const ThsvsBufferBarrier* pBufferBarriers,
+    uint32_t                  imageBarrierCount,
+    const ThsvsImageBarrier*  pImageBarriers);
+
+#endif // THSVS_SIMPLER_VULKAN_SYNCHRONIZATION_H
+
+#ifdef THSVS_SIMPLER_VULKAN_SYNCHRONIZATION_IMPLEMENTATION
+
+#include <stdlib.h>
+
+//// Optional Error Checking ////
+/*
+Checks for barriers defining multiple usages that have different layouts
+*/
+// #define THSVS_ERROR_CHECK_MIXED_IMAGE_LAYOUT
+
+/*
+Checks if an image/buffer barrier is used when a global barrier would suffice
+*/
+// #define THSVS_ERROR_CHECK_COULD_USE_GLOBAL_BARRIER
+
+/*
+Checks if a write access is listed alongside any other access - if so it
+points to a potential data hazard that you need to synchronize separately.
+In some cases it may simply be over-synchronization however, but it's usually
+worth checking.
+*/
+// #define THSVS_ERROR_CHECK_POTENTIAL_HAZARD
+
+
+//// Temporary Memory Allocation ////
+/*
+Override these if you can't afford the stack space or just want to use a
+custom temporary allocator.
+These are currently used exclusively to allocate Vulkan memory barriers in
+the API, one for each Buffer or Image barrier passed into the pipeline and
+event functions.
+May consider other allocation strategies in future.
+*/
+
+// Alloca inclusion code below copied from
+// https://github.com/nothings/stb/blob/master/stb_vorbis.c
+
+// find definition of alloca if it's not in stdlib.h:
+#if defined(_MSC_VER) || defined(__MINGW32__)
+  #include <malloc.h>
+#endif
+#if defined(__linux__) || defined(__linux) || defined(__EMSCRIPTEN__)
+  #include <alloca.h>
+#endif
+
+#define temp_alloc(size)              (alloca(size))
+#define temp_free(x)
+
+
+typedef struct ThsvsVkAccessInfo {
+    VkPipelineStageFlags    stageMask;
+    VkAccessFlags           accessMask;
+    VkImageLayout           imageLayout;
+} ThsvsVkAccessInfo;
+
+const ThsvsVkAccessInfo ThsvsAccessMap[THSVS_NUM_ACCESS_TYPES] = {
+    // THSVS_ACCESS_NONE
+    {   0,
+        0,
+        VK_IMAGE_LAYOUT_UNDEFINED},
+
+// Read Access
+    // THSVS_ACCESS_COMMAND_BUFFER_READ_NVX
+    {   VK_PIPELINE_STAGE_COMMAND_PROCESS_BIT_NVX,
+        VK_ACCESS_COMMAND_PROCESS_READ_BIT_NVX,
+        VK_IMAGE_LAYOUT_UNDEFINED},
+    // THSVS_ACCESS_INDIRECT_BUFFER
+    {   VK_PIPELINE_STAGE_DRAW_INDIRECT_BIT,
+        VK_ACCESS_INDIRECT_COMMAND_READ_BIT,
+        VK_IMAGE_LAYOUT_UNDEFINED},
+
+    // THSVS_ACCESS_INDEX_BUFFER
+    {   VK_PIPELINE_STAGE_VERTEX_INPUT_BIT,
+        VK_ACCESS_INDEX_READ_BIT,
+        VK_IMAGE_LAYOUT_UNDEFINED},
+    // THSVS_ACCESS_VERTEX_BUFFER
+    {   VK_PIPELINE_STAGE_VERTEX_INPUT_BIT,
+        VK_ACCESS_VERTEX_ATTRIBUTE_READ_BIT,
+        VK_IMAGE_LAYOUT_UNDEFINED},
+    // THSVS_ACCESS_VERTEX_SHADER_READ_UNIFORM_BUFFER
+    {   VK_PIPELINE_STAGE_VERTEX_SHADER_BIT,
+        VK_ACCESS_UNIFORM_READ_BIT,
+        VK_IMAGE_LAYOUT_UNDEFINED},
+    // THSVS_ACCESS_VERTEX_SHADER_READ_SAMPLED_IMAGE
+    {   VK_PIPELINE_STAGE_VERTEX_SHADER_BIT,
+        VK_ACCESS_SHADER_READ_BIT,
+        VK_IMAGE_LAYOUT_SHADER_READ_ONLY_OPTIMAL },
+    // THSVS_ACCESS_VERTEX_SHADER_READ_OTHER
+    {   VK_PIPELINE_STAGE_VERTEX_SHADER_BIT,
+        VK_ACCESS_SHADER_READ_BIT,
+        VK_IMAGE_LAYOUT_GENERAL},
+
+    // THSVS_ACCESS_TESSELLATION_CONTROL_SHADER_READ_UNIFORM_BUFFER
+    {   VK_PIPELINE_STAGE_TESSELLATION_CONTROL_SHADER_BIT,
+        VK_ACCESS_UNIFORM_READ_BIT,
+        VK_IMAGE_LAYOUT_UNDEFINED},
+    // THSVS_ACCESS_TESSELLATION_CONTROL_SHADER_READ_SAMPLED_IMAGE
+    {   VK_PIPELINE_STAGE_TESSELLATION_CONTROL_SHADER_BIT,
+        VK_ACCESS_SHADER_READ_BIT,
+        VK_IMAGE_LAYOUT_SHADER_READ_ONLY_OPTIMAL },
+    // THSVS_ACCESS_TESSELLATION_CONTROL_SHADER_READ_OTHER
+    {   VK_PIPELINE_STAGE_TESSELLATION_CONTROL_SHADER_BIT,
+        VK_ACCESS_SHADER_READ_BIT,
+        VK_IMAGE_LAYOUT_GENERAL},
+
+    // THSVS_ACCESS_TESSELLATION_EVALUATION_SHADER_READ_UNIFORM_BUFFER
+    {   VK_PIPELINE_STAGE_TESSELLATION_EVALUATION_SHADER_BIT,
+        VK_ACCESS_UNIFORM_READ_BIT,
+        VK_IMAGE_LAYOUT_UNDEFINED},
+    // THSVS_ACCESS_TESSELLATION_EVALUATION_SHADER_READ_SAMPLED_IMAGE
+    {   VK_PIPELINE_STAGE_TESSELLATION_EVALUATION_SHADER_BIT,
+        VK_ACCESS_SHADER_READ_BIT,
+        VK_IMAGE_LAYOUT_SHADER_READ_ONLY_OPTIMAL },
+    // THSVS_ACCESS_TESSELLATION_EVALUATION_SHADER_READ_OTHER
+    {   VK_PIPELINE_STAGE_TESSELLATION_EVALUATION_SHADER_BIT,
+        VK_ACCESS_SHADER_READ_BIT,
+        VK_IMAGE_LAYOUT_GENERAL},
+
+    // THSVS_ACCESS_GEOMETRY_SHADER_READ_UNIFORM_BUFFER
+    {   VK_PIPELINE_STAGE_GEOMETRY_SHADER_BIT,
+        VK_ACCESS_UNIFORM_READ_BIT,
+        VK_IMAGE_LAYOUT_UNDEFINED},
+    // THSVS_ACCESS_GEOMETRY_SHADER_READ_SAMPLED_IMAGE
+    {   VK_PIPELINE_STAGE_GEOMETRY_SHADER_BIT,
+        VK_ACCESS_SHADER_READ_BIT,
+        VK_IMAGE_LAYOUT_SHADER_READ_ONLY_OPTIMAL },
+    // THSVS_ACCESS_GEOMETRY_SHADER_READ_OTHER
+    {   VK_PIPELINE_STAGE_GEOMETRY_SHADER_BIT,
+        VK_ACCESS_SHADER_READ_BIT,
+        VK_IMAGE_LAYOUT_GENERAL},
+
+    // THSVS_ACCESS_FRAGMENT_SHADER_READ_UNIFORM_BUFFER
+    {   VK_PIPELINE_STAGE_FRAGMENT_SHADER_BIT,
+        VK_ACCESS_UNIFORM_READ_BIT,
+        VK_IMAGE_LAYOUT_UNDEFINED},
+    // THSVS_ACCESS_FRAGMENT_SHADER_READ_SAMPLED_IMAGE
+    {   VK_PIPELINE_STAGE_FRAGMENT_SHADER_BIT,
+        VK_ACCESS_SHADER_READ_BIT,
+        VK_IMAGE_LAYOUT_SHADER_READ_ONLY_OPTIMAL },
+    // THSVS_ACCESS_FRAGMENT_SHADER_READ_COLOR_INPUT_ATTACHMENT
+    {   VK_PIPELINE_STAGE_FRAGMENT_SHADER_BIT,
+        VK_ACCESS_INPUT_ATTACHMENT_READ_BIT,
+        VK_IMAGE_LAYOUT_SHADER_READ_ONLY_OPTIMAL},
+    // THSVS_ACCESS_FRAGMENT_SHADER_READ_DEPTH_STENCIL_INPUT_ATTACHMENT
+    {   VK_PIPELINE_STAGE_FRAGMENT_SHADER_BIT,
+        VK_ACCESS_DEPTH_STENCIL_ATTACHMENT_READ_BIT,
+        VK_IMAGE_LAYOUT_DEPTH_STENCIL_READ_ONLY_OPTIMAL},
+    // THSVS_ACCESS_FRAGMENT_SHADER_READ_OTHER
+    {   VK_PIPELINE_STAGE_FRAGMENT_SHADER_BIT,
+        VK_ACCESS_SHADER_READ_BIT,
+        VK_IMAGE_LAYOUT_GENERAL},
+    // THSVS_ACCESS_COLOR_ATTACHMENT_READ
+    {   VK_PIPELINE_STAGE_COLOR_ATTACHMENT_OUTPUT_BIT,
+        VK_ACCESS_COLOR_ATTACHMENT_READ_BIT,
+        VK_IMAGE_LAYOUT_COLOR_ATTACHMENT_OPTIMAL},
+    // THSVS_ACCESS_DEPTH_STENCIL_ATTACHMENT_READ
+    {   VK_PIPELINE_STAGE_EARLY_FRAGMENT_TESTS_BIT | VK_PIPELINE_STAGE_LATE_FRAGMENT_TESTS_BIT,
+        VK_ACCESS_DEPTH_STENCIL_ATTACHMENT_READ_BIT,
+        VK_IMAGE_LAYOUT_DEPTH_STENCIL_READ_ONLY_OPTIMAL},
+
+    // THSVS_ACCESS_COMPUTE_SHADER_READ_UNIFORM_BUFFER
+    {   VK_PIPELINE_STAGE_COMPUTE_SHADER_BIT,
+        VK_ACCESS_UNIFORM_READ_BIT,
+        VK_IMAGE_LAYOUT_UNDEFINED},
+    // THSVS_ACCESS_COMPUTE_SHADER_READ_SAMPLED_IMAGE
+    {   VK_PIPELINE_STAGE_COMPUTE_SHADER_BIT,
+        VK_ACCESS_SHADER_READ_BIT,
+        VK_IMAGE_LAYOUT_SHADER_READ_ONLY_OPTIMAL },
+    // THSVS_ACCESS_COMPUTE_SHADER_READ_OTHER
+    {   VK_PIPELINE_STAGE_COMPUTE_SHADER_BIT,
+        VK_ACCESS_SHADER_READ_BIT,
+        VK_IMAGE_LAYOUT_GENERAL},
+
+    // THSVS_ACCESS_ANY_SHADER_READ_UNIFORM_BUFFER
+    {   VK_PIPELINE_STAGE_ALL_COMMANDS_BIT,
+        VK_ACCESS_UNIFORM_READ_BIT,
+        VK_IMAGE_LAYOUT_UNDEFINED},
+    // THSVS_ACCESS_ANY_SHADER_READ_UNIFORM_BUFFER_OR_VERTEX_BUFFER
+    {   VK_PIPELINE_STAGE_ALL_COMMANDS_BIT,
+        VK_ACCESS_UNIFORM_READ_BIT | VK_ACCESS_VERTEX_ATTRIBUTE_READ_BIT,
+        VK_IMAGE_LAYOUT_UNDEFINED},
+    // THSVS_ACCESS_ANY_SHADER_READ_SAMPLED_IMAGE
+    {   VK_PIPELINE_STAGE_ALL_COMMANDS_BIT,
+        VK_ACCESS_SHADER_READ_BIT,
+        VK_IMAGE_LAYOUT_SHADER_READ_ONLY_OPTIMAL },
+    // THSVS_ACCESS_ANY_SHADER_READ_OTHER
+    {   VK_PIPELINE_STAGE_ALL_COMMANDS_BIT,
+        VK_ACCESS_SHADER_READ_BIT,
+        VK_IMAGE_LAYOUT_GENERAL},
+
+    // THSVS_ACCESS_TRANSFER_READ
+    {   VK_PIPELINE_STAGE_TRANSFER_BIT,
+        VK_ACCESS_TRANSFER_READ_BIT,
+        VK_IMAGE_LAYOUT_TRANSFER_SRC_OPTIMAL},
+    // THSVS_ACCESS_HOST_READ
+    {   VK_PIPELINE_STAGE_HOST_BIT,
+        VK_ACCESS_HOST_READ_BIT,
+        VK_IMAGE_LAYOUT_GENERAL},
+    // THSVS_ACCESS_PRESENT
+    {   VK_PIPELINE_STAGE_TOP_OF_PIPE_BIT,
+        0,
+        VK_IMAGE_LAYOUT_PRESENT_SRC_KHR},
+
+// Write access
+    // THSVS_ACCESS_COMMAND_BUFFER_WRITE_NVX
+    {   VK_PIPELINE_STAGE_COMMAND_PROCESS_BIT_NVX,
+        VK_ACCESS_COMMAND_PROCESS_WRITE_BIT_NVX,
+        VK_IMAGE_LAYOUT_UNDEFINED},
+
+    // THSVS_ACCESS_VERTEX_SHADER_WRITE
+    {   VK_PIPELINE_STAGE_VERTEX_SHADER_BIT,
+        VK_ACCESS_SHADER_WRITE_BIT,
+        VK_IMAGE_LAYOUT_GENERAL},
+    // THSVS_ACCESS_TESSELLATION_CONTROL_SHADER_WRITE
+    {   VK_PIPELINE_STAGE_TESSELLATION_CONTROL_SHADER_BIT,
+        VK_ACCESS_SHADER_WRITE_BIT,
+        VK_IMAGE_LAYOUT_GENERAL},
+    // THSVS_ACCESS_TESSELLATION_EVALUATION_SHADER_WRITE
+    {   VK_PIPELINE_STAGE_TESSELLATION_EVALUATION_SHADER_BIT,
+        VK_ACCESS_SHADER_WRITE_BIT,
+        VK_IMAGE_LAYOUT_GENERAL},
+    // THSVS_ACCESS_GEOMETRY_SHADER_WRITE
+    {   VK_PIPELINE_STAGE_GEOMETRY_SHADER_BIT,
+        VK_ACCESS_SHADER_WRITE_BIT,
+        VK_IMAGE_LAYOUT_GENERAL},
+    // THSVS_ACCESS_FRAGMENT_SHADER_WRITE
+    {   VK_PIPELINE_STAGE_FRAGMENT_SHADER_BIT,
+        VK_ACCESS_SHADER_WRITE_BIT,
+        VK_IMAGE_LAYOUT_GENERAL},
+    // THSVS_ACCESS_COLOR_ATTACHMENT_WRITE
+    {   VK_PIPELINE_STAGE_COLOR_ATTACHMENT_OUTPUT_BIT,
+        VK_ACCESS_COLOR_ATTACHMENT_WRITE_BIT,
+        VK_IMAGE_LAYOUT_COLOR_ATTACHMENT_OPTIMAL},
+    // THSVS_ACCESS_DEPTH_STENCIL_ATTACHMENT_WRITE
+    {   VK_PIPELINE_STAGE_EARLY_FRAGMENT_TESTS_BIT | VK_PIPELINE_STAGE_LATE_FRAGMENT_TESTS_BIT,
+        VK_ACCESS_DEPTH_STENCIL_ATTACHMENT_WRITE_BIT,
+        VK_IMAGE_LAYOUT_DEPTH_STENCIL_ATTACHMENT_OPTIMAL},
+    // THSVS_ACCESS_DEPTH_ATTACHMENT_WRITE_STENCIL_READ_ONLY
+    {   VK_PIPELINE_STAGE_EARLY_FRAGMENT_TESTS_BIT | VK_PIPELINE_STAGE_LATE_FRAGMENT_TESTS_BIT,
+        VK_ACCESS_DEPTH_STENCIL_ATTACHMENT_WRITE_BIT | VK_ACCESS_DEPTH_STENCIL_ATTACHMENT_READ_BIT,
+        VK_IMAGE_LAYOUT_DEPTH_ATTACHMENT_STENCIL_READ_ONLY_OPTIMAL_KHR},
+    // THSVS_ACCESS_STENCIL_ATTACHMENT_WRITE_DEPTH_READ_ONLY
+    {   VK_PIPELINE_STAGE_EARLY_FRAGMENT_TESTS_BIT | VK_PIPELINE_STAGE_LATE_FRAGMENT_TESTS_BIT,
+        VK_ACCESS_DEPTH_STENCIL_ATTACHMENT_WRITE_BIT | VK_ACCESS_DEPTH_STENCIL_ATTACHMENT_READ_BIT,
+        VK_IMAGE_LAYOUT_DEPTH_READ_ONLY_STENCIL_ATTACHMENT_OPTIMAL_KHR},
+
+    // THSVS_ACCESS_COMPUTE_SHADER_WRITE
+    {   VK_PIPELINE_STAGE_COMPUTE_SHADER_BIT,
+        VK_ACCESS_SHADER_WRITE_BIT,
+        VK_IMAGE_LAYOUT_GENERAL},
+
+    // THSVS_ACCESS_ANY_SHADER_WRITE
+    {   VK_PIPELINE_STAGE_ALL_COMMANDS_BIT,
+        VK_ACCESS_SHADER_WRITE_BIT,
+        VK_IMAGE_LAYOUT_GENERAL},
+
+    // THSVS_ACCESS_TRANSFER_WRITE
+    {   VK_PIPELINE_STAGE_TRANSFER_BIT,
+        VK_ACCESS_TRANSFER_WRITE_BIT,
+        VK_IMAGE_LAYOUT_TRANSFER_DST_OPTIMAL},
+    // THSVS_ACCESS_HOST_WRITE
+    {   VK_PIPELINE_STAGE_HOST_BIT,
+        VK_ACCESS_HOST_WRITE_BIT,
+        VK_IMAGE_LAYOUT_GENERAL},
+
+    // THSVS_ACCESS_COLOR_ATTACHMENT_READ_WRITE
+    {   VK_PIPELINE_STAGE_COLOR_ATTACHMENT_OUTPUT_BIT,
+        VK_ACCESS_COLOR_ATTACHMENT_READ_BIT | VK_ACCESS_COLOR_ATTACHMENT_WRITE_BIT,
+        VK_IMAGE_LAYOUT_COLOR_ATTACHMENT_OPTIMAL},
+    // THSVS_ACCESS_GENERAL
+    {   VK_PIPELINE_STAGE_ALL_COMMANDS_BIT,
+        VK_ACCESS_MEMORY_READ_BIT | VK_ACCESS_MEMORY_WRITE_BIT,
+        VK_IMAGE_LAYOUT_GENERAL}
+};
+
+void thsvsGetVulkanMemoryBarrier(
+    ThsvsGlobalBarrier      thBarrier,
+    VkPipelineStageFlags*   pSrcStages,
+    VkPipelineStageFlags*   pDstStages,
+    VkMemoryBarrier*        pVkBarrier)
+{
+    *pSrcStages               = VK_PIPELINE_STAGE_TOP_OF_PIPE_BIT;
+    *pDstStages               = VK_PIPELINE_STAGE_BOTTOM_OF_PIPE_BIT;
+    pVkBarrier->sType         = VK_STRUCTURE_TYPE_MEMORY_BARRIER;
+    pVkBarrier->pNext         = NULL;
+    pVkBarrier->srcAccessMask = 0;
+    pVkBarrier->dstAccessMask = 0;
+
+    for (int i = 0; i < thBarrier.prevAccessCount; ++i)
+    {
+        ThsvsAccessType prevAccess = thBarrier.pPrevAccesses[i];
+        const ThsvsVkAccessInfo* pPrevAccessInfo = &ThsvsAccessMap[prevAccess];
+
+#ifdef THSVS_ERROR_CHECK_POTENTIAL_HAZARD
+        // Asserts that the access is a read, else it's a write and it should appear on its own.
+        assert(prevAccess <= THSVS_ACCESS_PRESENT || thBarrier.prevAccessCount == 1);
+#endif
+
+        *pSrcStages |= pPrevAccessInfo->stageMask;
+        if (prevAccess > THSVS_ACCESS_PRESENT)
+            pVkBarrier->srcAccessMask |= pPrevAccessInfo->accessMask;
+    }
+
+    for (int i = 0; i < thBarrier.nextAccessCount; ++i)
+    {
+        ThsvsAccessType nextAccess = thBarrier.pNextAccesses[i];
+        const ThsvsVkAccessInfo* pNextAccessInfo = &ThsvsAccessMap[nextAccess];
+
+#ifdef THSVS_ERROR_CHECK_POTENTIAL_HAZARD
+        // Asserts that the access is a read, else it's a write and it should appear on its own.
+        assert(nextAccess <= THSVS_ACCESS_PRESENT || thBarrier.nextAccessCount == 1);
+#endif
+        *pDstStages |= pNextAccessInfo->stageMask;
+        pVkBarrier->dstAccessMask |= pNextAccessInfo->accessMask;
+    }
+}
+
+void thsvsGetVulkanBufferMemoryBarrier(
+    ThsvsBufferBarrier      thBarrier,
+    VkPipelineStageFlags*   pSrcStages,
+    VkPipelineStageFlags*   pDstStages,
+    VkBufferMemoryBarrier*  pVkBarrier)
+{
+    *pSrcStages                     = VK_PIPELINE_STAGE_TOP_OF_PIPE_BIT;
+    *pDstStages                     = VK_PIPELINE_STAGE_BOTTOM_OF_PIPE_BIT;
+    pVkBarrier->sType               = VK_STRUCTURE_TYPE_BUFFER_MEMORY_BARRIER;
+    pVkBarrier->pNext               = NULL;
+    pVkBarrier->srcAccessMask       = 0;
+    pVkBarrier->dstAccessMask       = 0;
+    pVkBarrier->srcQueueFamilyIndex = thBarrier.srcQueueFamilyIndex;
+    pVkBarrier->dstQueueFamilyIndex = thBarrier.dstQueueFamilyIndex;
+    pVkBarrier->buffer              = thBarrier.buffer;
+    pVkBarrier->offset              = thBarrier.offset;
+    pVkBarrier->size                = thBarrier.size;
+
+    for (int i = 0; i < thBarrier.prevAccessCount; ++i)
+    {
+        ThsvsAccessType prevAccess = thBarrier.pPrevAccesses[i];
+        const ThsvsVkAccessInfo* pPrevAccessInfo = &ThsvsAccessMap[prevAccess];
+
+#ifdef THSVS_ERROR_CHECK_POTENTIAL_HAZARD
+        // Asserts that the access is a read, else it's a write and it should appear on its own.
+        assert(prevAccess <= THSVS_ACCESS_PRESENT || thBarrier.prevAccessCount == 1);
+#endif
+
+        *pSrcStages |= pPrevAccessInfo->stageMask;
+        if (prevAccess > THSVS_ACCESS_PRESENT)
+            pVkBarrier->srcAccessMask |= pPrevAccessInfo->accessMask;
+    }
+
+    for (int i = 0; i < thBarrier.nextAccessCount; ++i)
+    {
+        ThsvsAccessType nextAccess = thBarrier.pNextAccesses[i];
+        const ThsvsVkAccessInfo* pNextAccessInfo = &ThsvsAccessMap[nextAccess];
+
+#ifdef THSVS_ERROR_CHECK_POTENTIAL_HAZARD
+        // Asserts that the access is a read, else it's a write and it should appear on its own.
+        assert(nextAccess <= THSVS_ACCESS_PRESENT || thBarrier.nextAccessCount == 1);
+#endif
+
+        *pDstStages |= pNextAccessInfo->stageMask;
+        pVkBarrier->dstAccessMask |= pNextAccessInfo->accessMask;
+    }
+}
+
+void thsvsGetVulkanImageMemoryBarrier(
+    ThsvsImageBarrier       thBarrier,
+    VkPipelineStageFlags*   pSrcStages,
+    VkPipelineStageFlags*   pDstStages,
+    VkImageMemoryBarrier*   pVkBarrier)
+{
+    *pSrcStages                     = VK_PIPELINE_STAGE_TOP_OF_PIPE_BIT;
+    *pDstStages                     = VK_PIPELINE_STAGE_BOTTOM_OF_PIPE_BIT;
+    pVkBarrier->sType               = VK_STRUCTURE_TYPE_IMAGE_MEMORY_BARRIER;
+    pVkBarrier->pNext               = NULL;
+    pVkBarrier->srcAccessMask       = 0;
+    pVkBarrier->dstAccessMask       = 0;
+    pVkBarrier->srcQueueFamilyIndex = thBarrier.srcQueueFamilyIndex;
+    pVkBarrier->dstQueueFamilyIndex = thBarrier.dstQueueFamilyIndex;
+    pVkBarrier->image               = thBarrier.image;
+    pVkBarrier->subresourceRange    = thBarrier.subresourceRange;
+
+    for (int i = 0; i < thBarrier.prevAccessCount; ++i)
+    {
+        ThsvsAccessType prevAccess = thBarrier.pPrevAccesses[i];
+        const ThsvsVkAccessInfo* pPrevAccessInfo = &ThsvsAccessMap[prevAccess];
+
+#ifdef THSVS_ERROR_CHECK_POTENTIAL_HAZARD
+        assert(prevAccess < THSVS_NUM_ACCESS_TYPES); // Make sure the lookup is in range
+        // Asserts that the access is a read, else it's a write and it should appear on its own.
+        assert(prevAccess <= THSVS_ACCESS_PRESENT || thBarrier.prevAccessCount == 1);
+#endif
+
+        *pSrcStages |= pPrevAccessInfo->stageMask;
+        if (prevAccess > THSVS_ACCESS_PRESENT)
+            pVkBarrier->srcAccessMask |= pPrevAccessInfo->accessMask;
+
+        if (thBarrier.discardContents == VK_TRUE)
+        {
+            pVkBarrier->oldLayout = VK_IMAGE_LAYOUT_UNDEFINED;
+        }
+        else
+        {
+            VkImageLayout layout;
+
+            switch(thBarrier.prevLayout)
+            {
+                case THSVS_IMAGE_LAYOUT_GENERAL:
+                    if (prevAccess == THSVS_ACCESS_PRESENT)
+                        layout = VK_IMAGE_LAYOUT_PRESENT_SRC_KHR;
+                    else
+                        layout = VK_IMAGE_LAYOUT_GENERAL;
+                    break;
+                case THSVS_IMAGE_LAYOUT_OPTIMAL:
+                    layout = pPrevAccessInfo->imageLayout;
+                    break;
+                case THSVS_IMAGE_LAYOUT_GENERAL_AND_PRESENTATION:
+                    layout = VK_IMAGE_LAYOUT_SHARED_PRESENT_KHR;
+                    break;
+            }
+
+            pVkBarrier->oldLayout = layout;
+#ifdef THSVS_ERROR_CHECK_MIXED_IMAGE_LAYOUT
+            assert(pVkBarrier->oldLayout == VK_IMAGE_LAYOUT_UNDEFINED ||
+                   pVkBarrier->oldLayout == layout);
+#endif
+        }
+
+#ifdef THSVS_ERROR_CHECK_COULD_USE_GLOBAL_BARRIER
+    assert(pVkBarrier->srcQueueFamilyIndex != pVkBarrier->dstQueueFamilyIndex);
+#endif
+    }
+
+    for (int i = 0; i < thBarrier.nextAccessCount; ++i)
+    {
+        ThsvsAccessType nextAccess = thBarrier.pNextAccesses[i];
+        VkImageLayout layout;
+        const ThsvsVkAccessInfo* pNextAccessInfo = &ThsvsAccessMap[nextAccess];
+
+#ifdef THSVS_ERROR_CHECK_POTENTIAL_HAZARD
+        assert(nextAccess < THSVS_NUM_ACCESS_TYPES); // Make sure the lookup is in range
+        // Asserts that the access is a read, else it's a write and it should appear on its own.
+        assert(nextAccess <= THSVS_ACCESS_PRESENT || thBarrier.nextAccessCount == 1);
+#endif
+
+        *pDstStages |= pNextAccessInfo->stageMask;
+        pVkBarrier->dstAccessMask |= pNextAccessInfo->accessMask;
+
+        switch(thBarrier.nextLayout)
+        {
+            case THSVS_IMAGE_LAYOUT_GENERAL:
+                if (nextAccess == THSVS_ACCESS_PRESENT)
+                    layout = VK_IMAGE_LAYOUT_PRESENT_SRC_KHR;
+                else
+                    layout = VK_IMAGE_LAYOUT_GENERAL;
+                break;
+            case THSVS_IMAGE_LAYOUT_OPTIMAL:
+                layout = pNextAccessInfo->imageLayout;
+                break;
+            case THSVS_IMAGE_LAYOUT_GENERAL_AND_PRESENTATION:
+                layout = VK_IMAGE_LAYOUT_SHARED_PRESENT_KHR;
+                break;
+        }
+
+        pVkBarrier->newLayout = layout;
+#ifdef THSVS_ERROR_CHECK_MIXED_IMAGE_LAYOUT
+        assert(pVkBarrier->newLayout == VK_IMAGE_LAYOUT_UNDEFINED ||
+               pVkBarrier->newLayout == layout);
+#endif
+    }
+
+#ifdef THSVS_ERROR_CHECK_COULD_USE_GLOBAL_BARRIER
+    assert(pVkBarrier->newLayout != pVkBarrier->oldLayout ||
+           pVkBarrier->srcQueueFamilyIndex != pVkBarrier->dstQueueFamilyIndex);
+#endif
+}
+
+void thsvsCmdPipelineBarrier(
+    VkCommandBuffer           commandBuffer,
+    const ThsvsGlobalBarrier* pGlobalBarrier,
+    uint32_t                  bufferBarrierCount,
+    const ThsvsBufferBarrier* pBufferBarriers,
+    uint32_t                  imageBarrierCount,
+    const ThsvsImageBarrier*  pImageBarriers)
+{
+    VkMemoryBarrier        memoryBarrier;
+    // Vulkan pipeline barrier command parameters
+    //                     commandBuffer;
+    VkPipelineStageFlags   srcStageMask             = VK_PIPELINE_STAGE_TOP_OF_PIPE_BIT;
+    VkPipelineStageFlags   dstStageMask             = VK_PIPELINE_STAGE_BOTTOM_OF_PIPE_BIT;
+    uint32_t               memoryBarrierCount       = (pGlobalBarrier != NULL) ? 1 : 0;
+    VkMemoryBarrier*       pMemoryBarriers          = (pGlobalBarrier != NULL) ? &memoryBarrier : NULL;
+    uint32_t               bufferMemoryBarrierCount = bufferBarrierCount;
+    VkBufferMemoryBarrier* pBufferMemoryBarriers    = NULL;
+    uint32_t               imageMemoryBarrierCount  = imageBarrierCount;
+    VkImageMemoryBarrier*  pImageMemoryBarriers     = NULL;
+
+    // Global memory barrier
+    if (pGlobalBarrier != NULL)
+    {
+        thsvsGetVulkanMemoryBarrier(*pGlobalBarrier, &srcStageMask, &dstStageMask, pMemoryBarriers);
+    }
+
+    // Buffer memory barriers
+    if (bufferBarrierCount > 0)
+    {
+        pBufferMemoryBarriers = (VkBufferMemoryBarrier*)temp_alloc(sizeof(VkBufferMemoryBarrier) * bufferMemoryBarrierCount);
+
+        for (int i = 0; i < bufferBarrierCount; ++i)
+        {
+            thsvsGetVulkanBufferMemoryBarrier(pBufferBarriers[i], &srcStageMask, &dstStageMask, &pBufferMemoryBarriers[i]);
+        }
+    }
+
+    // Image memory barriers
+    if (imageBarrierCount > 0)
+    {
+        pImageMemoryBarriers = (VkImageMemoryBarrier*)temp_alloc(sizeof(VkImageMemoryBarrier) * imageMemoryBarrierCount);
+
+        for (int i = 0; i < imageBarrierCount; ++i)
+        {
+            thsvsGetVulkanImageMemoryBarrier(pImageBarriers[i], &srcStageMask, &dstStageMask, &pImageMemoryBarriers[i]);
+        }
+    }
+
+    vkCmdPipelineBarrier(
+        commandBuffer,
+        srcStageMask,
+        dstStageMask,
+        0,
+        memoryBarrierCount,
+        pMemoryBarriers,
+        bufferMemoryBarrierCount,
+        pBufferMemoryBarriers,
+        imageMemoryBarrierCount,
+        pImageMemoryBarriers);
+
+    temp_free(pBufferMemoryBarriers);
+    temp_free(pImageMemoryBarriers);
+}
+
+void thsvsCmdSetEvent(
+    VkCommandBuffer           commandBuffer,
+    VkEvent                   event,
+    uint32_t                  prevAccessCount,
+    const ThsvsAccessType*    pPrevAccesses)
+{
+    VkPipelineStageFlags stageMask = VK_PIPELINE_STAGE_TOP_OF_PIPE_BIT;
+
+    for (int i = 0; i < prevAccessCount; ++i)
+    {
+        ThsvsAccessType prevAccess = pPrevAccesses[i];
+        const ThsvsVkAccessInfo* pPrevAccessInfo = &ThsvsAccessMap[prevAccess];
+
+        stageMask |= pPrevAccessInfo->stageMask;
+    }
+
+    vkCmdSetEvent(
+        commandBuffer,
+        event,
+        stageMask);
+}
+
+void thsvsCmdResetEvent(
+    VkCommandBuffer           commandBuffer,
+    VkEvent                   event,
+    uint32_t                  prevAccessCount,
+    const ThsvsAccessType*    pPrevAccesses)
+{
+    VkPipelineStageFlags stageMask = VK_PIPELINE_STAGE_TOP_OF_PIPE_BIT;
+
+    for (int i = 0; i < prevAccessCount; ++i)
+    {
+        ThsvsAccessType prevAccess = pPrevAccesses[i];
+        const ThsvsVkAccessInfo* pPrevAccessInfo = &ThsvsAccessMap[prevAccess];
+
+        stageMask |= pPrevAccessInfo->stageMask;
+    }
+
+    vkCmdResetEvent(
+        commandBuffer,
+        event,
+        stageMask);
+}
+
+void thsvsCmdWaitEvents(
+    VkCommandBuffer           commandBuffer,
+    uint32_t                  eventCount,
+    const VkEvent*            pEvents,
+    const ThsvsGlobalBarrier* pGlobalBarrier,
+    uint32_t                  bufferBarrierCount,
+    const ThsvsBufferBarrier* pBufferBarriers,
+    uint32_t                  imageBarrierCount,
+    const ThsvsImageBarrier*  pImageBarriers)
+{
+    VkMemoryBarrier        memoryBarrier;
+    // Vulkan pipeline barrier command parameters
+    //                     commandBuffer;
+    //                     eventCount;
+    //                     pEvents;
+    VkPipelineStageFlags   srcStageMask             = VK_PIPELINE_STAGE_TOP_OF_PIPE_BIT;
+    VkPipelineStageFlags   dstStageMask             = VK_PIPELINE_STAGE_BOTTOM_OF_PIPE_BIT;
+    uint32_t               memoryBarrierCount       = (pGlobalBarrier != NULL) ? 1 : 0;
+    VkMemoryBarrier*       pMemoryBarriers          = (pGlobalBarrier != NULL) ? &memoryBarrier : NULL;
+    uint32_t               bufferMemoryBarrierCount = bufferBarrierCount;
+    VkBufferMemoryBarrier* pBufferMemoryBarriers    = NULL;
+    uint32_t               imageMemoryBarrierCount  = imageBarrierCount;
+    VkImageMemoryBarrier*  pImageMemoryBarriers     = NULL;
+
+    // Global memory barrier
+    if (pGlobalBarrier != NULL)
+    {
+        thsvsGetVulkanMemoryBarrier(*pGlobalBarrier, &srcStageMask, &dstStageMask, pMemoryBarriers);
+    }
+
+    // Buffer memory barriers
+    if (bufferBarrierCount > 0)
+    {
+        pBufferMemoryBarriers = (VkBufferMemoryBarrier*)temp_alloc(sizeof(VkBufferMemoryBarrier) * bufferMemoryBarrierCount);
+
+        for (int i = 0; i < bufferBarrierCount; ++i)
+        {
+            thsvsGetVulkanBufferMemoryBarrier(pBufferBarriers[i], &srcStageMask, &dstStageMask, &pBufferMemoryBarriers[i]);
+        }
+    }
+
+    // Image memory barriers
+    if (imageBarrierCount > 0)
+    {
+        pImageMemoryBarriers = (VkImageMemoryBarrier*)temp_alloc(sizeof(VkImageMemoryBarrier) * imageMemoryBarrierCount);
+
+        for (int i = 0; i < imageBarrierCount; ++i)
+        {
+            thsvsGetVulkanImageMemoryBarrier(pImageBarriers[i], &srcStageMask, &dstStageMask, &pImageMemoryBarriers[i]);
+        }
+    }
+
+    vkCmdWaitEvents(
+        commandBuffer,
+        eventCount,
+        pEvents,
+        srcStageMask,
+        dstStageMask,
+        memoryBarrierCount,
+        pMemoryBarriers,
+        bufferMemoryBarrierCount,
+        pBufferMemoryBarriers,
+        imageMemoryBarrierCount,
+        pImageMemoryBarriers);
+
+    temp_free(pBufferMemoryBarriers);
+    temp_free(pImageMemoryBarriers);
+}
+
+#endif // THSVS_SIMPLER_VULKAN_SYNCHRONIZATION_IMPLEMENTATION